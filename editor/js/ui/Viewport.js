--- conflicted
+++ resolved
@@ -223,16 +223,13 @@
 
 	};
 
-<<<<<<< HEAD
 	var onKeyDown = function ( event ) {
 
-		console.log( event );
-
 		switch ( event.keyCode ) {
 
 			case 46: // delete
 
-				signals.objectRemoved.dispatch();
+				signals.removeSelectedObject.dispatch();
 
 				break;
 
@@ -240,9 +237,6 @@
 
 	};
 
-	container.dom.addEventListener( 'mousemove', onMouseMove, false );
-=======
->>>>>>> a1d8be21
 	container.dom.addEventListener( 'mousedown', onMouseDown, false );
 	container.dom.addEventListener( 'mouseup', onMouseUp, false );
 	container.dom.addEventListener( 'click', onClick, false );
