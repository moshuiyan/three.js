--- conflicted
+++ resolved
@@ -306,41 +306,23 @@
 
 		if ( container.vkFormat !== VK_FORMAT_UNDEFINED ) {
 
-<<<<<<< HEAD
-<<<<<<< HEAD
 			const mipmaps = [];
 			const pendings = [];
 
-			for ( let levelIndex = 0; levelIndex < container.levels.length; levelIndex ++ ) {
-
-				pendings.push( createDataTexture( container, levelIndex ).then( function ( dataTexture ) {
-
-					mipmaps[ levelIndex ] = dataTexture;
-
-				} ) );
-
-			}
+		}
 
 			await Promise.all( pendings );
 
 			const texture = mipmaps[ 0 ];
 			texture.mipmaps = mipmaps.map( dt => {
-
 				return {
 					data: dt.source.data,
 					width: dt.source.data.width,
 					height: dt.source.data.height,
 					depth: dt.source.data.depth
 				};
-
 			} );
 			return texture;
-=======
-			return createRawTexture( container );
->>>>>>> e6b9d24ed75d8fc06cfe92e2a5d34a4be0fe737a
-=======
-			return createRawTexture( container );
->>>>>>> e6b9d24e
 
 		}
 
@@ -832,7 +814,6 @@
 
 
 	for ( let levelIndex = 0; levelIndex < container.levels.length; levelIndex ++ ) {
-<<<<<<< HEAD
 
 		const levelWidth = Math.max( 1, container.pixelWidth >> levelIndex );
 		const levelHeight = Math.max( 1, container.pixelHeight >> levelIndex );
@@ -870,45 +851,6 @@
 
 		} else if ( TYPE_MAP[ vkFormat ] === HalfFloatType ) {
 
-=======
-
-		const levelWidth = Math.max( 1, container.pixelWidth >> levelIndex );
-		const levelHeight = Math.max( 1, container.pixelHeight >> levelIndex );
-		const levelDepth = container.pixelDepth ? Math.max( 1, container.pixelDepth >> levelIndex ) : 0;
-
-		const level = container.levels[ levelIndex ];
-
-		let levelData;
-
-		if ( container.supercompressionScheme === KHR_SUPERCOMPRESSION_NONE ) {
-
-			levelData = level.levelData;
-
-		} else if ( container.supercompressionScheme === KHR_SUPERCOMPRESSION_ZSTD ) {
-
-			levelData = zstd.decode( level.levelData, level.uncompressedByteLength );
-
-		} else {
-
-			throw new Error( 'THREE.KTX2Loader: Unsupported supercompressionScheme.' );
-
-		}
-
-		let data;
-
-		if ( TYPE_MAP[ vkFormat ] === FloatType ) {
-
-			data = new Float32Array(
-
-				levelData.buffer,
-				levelData.byteOffset,
-				levelData.byteLength / Float32Array.BYTES_PER_ELEMENT
-
-			);
-
-		} else if ( TYPE_MAP[ vkFormat ] === HalfFloatType ) {
-
->>>>>>> e6b9d24e
 			data = new Uint16Array(
 
 				levelData.buffer,
