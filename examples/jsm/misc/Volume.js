import {
	Matrix3,
	Matrix4,
	Vector3
} from 'three';
import { VolumeSlice } from '../misc/VolumeSlice.js';

/**
 * This class had been written to handle the output of the NRRD loader.
 * It contains a volume of data and informations about it.
 * For now it only handles 3 dimensional data.
 * See the webgl_loader_nrrd.html example and the loaderNRRD.js file to see how to use this class.
 * @class
 * @param   {number}        xLength         Width of the volume
 * @param   {number}        yLength         Length of the volume
 * @param   {number}        zLength         Depth of the volume
 * @param   {string}        type            The type of data (uint8, uint16, ...)
 * @param   {ArrayBuffer}   arrayBuffer     The buffer with volume data
 */
class Volume {

	constructor( xLength, yLength, zLength, type, arrayBuffer ) {

		if ( xLength !== undefined ) {

			/**
			 * @member {number} xLength Width of the volume in the IJK coordinate system
			 */
			this.xLength = Number( xLength ) || 1;
			/**
			 * @member {number} yLength Height of the volume in the IJK coordinate system
			 */
			this.yLength = Number( yLength ) || 1;
			/**
			 * @member {number} zLength Depth of the volume in the IJK coordinate system
			 */
			this.zLength = Number( zLength ) || 1;
			/**
			 * @member {Array<string>} The order of the Axis dictated by the NRRD header
			 */
			this.axisOrder = [ 'x', 'y', 'z' ];
			/**
			 * @member {TypedArray} data Data of the volume
			 */

			switch ( type ) {

				case 'Uint8' :
				case 'uint8' :
				case 'uchar' :
				case 'unsigned char' :
				case 'uint8_t' :
					this.data = new Uint8Array( arrayBuffer );
					break;
				case 'Int8' :
				case 'int8' :
				case 'signed char' :
				case 'int8_t' :
					this.data = new Int8Array( arrayBuffer );
					break;
				case 'Int16' :
				case 'int16' :
				case 'short' :
				case 'short int' :
				case 'signed short' :
				case 'signed short int' :
				case 'int16_t' :
					this.data = new Int16Array( arrayBuffer );
					break;
				case 'Uint16' :
				case 'uint16' :
				case 'ushort' :
				case 'unsigned short' :
				case 'unsigned short int' :
				case 'uint16_t' :
					this.data = new Uint16Array( arrayBuffer );
					break;
				case 'Int32' :
				case 'int32' :
				case 'int' :
				case 'signed int' :
				case 'int32_t' :
					this.data = new Int32Array( arrayBuffer );
					break;
				case 'Uint32' :
				case 'uint32' :
				case 'uint' :
				case 'unsigned int' :
				case 'uint32_t' :
					this.data = new Uint32Array( arrayBuffer );
					break;
				case 'longlong' :
				case 'long long' :
				case 'long long int' :
				case 'signed long long' :
				case 'signed long long int' :
				case 'int64' :
				case 'int64_t' :
				case 'ulonglong' :
				case 'unsigned long long' :
				case 'unsigned long long int' :
				case 'uint64' :
				case 'uint64_t' :
					throw new Error( 'Error in Volume constructor : this type is not supported in JavaScript' );
					break;
				case 'Float32' :
				case 'float32' :
				case 'float' :
					this.data = new Float32Array( arrayBuffer );
					break;
				case 'Float64' :
				case 'float64' :
				case 'double' :
					this.data = new Float64Array( arrayBuffer );
					break;
				default :
					this.data = new Uint8Array( arrayBuffer );

			}

			if ( this.data.length !== this.xLength * this.yLength * this.zLength ) {

				throw new Error( 'Error in Volume constructor, lengths are not matching arrayBuffer size' );

			}

		}

		/**
		 * @member {Array}  spacing Spacing to apply to the volume from IJK to RAS coordinate system
		 */
		this.spacing = [ 1, 1, 1 ];
		/**
		 * @member {Array}  offset Offset of the volume in the RAS coordinate system
		 */
		this.offset = [ 0, 0, 0 ];
		/**
		 * @member {Martrix3} matrix The IJK to RAS matrix
		 */
		this.matrix = new Matrix3();
		this.matrix.identity();
		/**
		 * @member {Martrix3} inverseMatrix The RAS to IJK matrix
		 */
		/**
		 * @member {number} lowerThreshold The voxels with values under this threshold won't appear in the slices.
		 *                      If changed, geometryNeedsUpdate is automatically set to true on all the slices associated to this volume
		 */
		let lowerThreshold = - Infinity;
		Object.defineProperty( this, 'lowerThreshold', {
			get: function () {

				return lowerThreshold;

			},
			set: function ( value ) {

				lowerThreshold = value;
				this.sliceList.forEach( function ( slice ) {

					slice.geometryNeedsUpdate = true;

				} );

			}
		} );
		/**
		 * @member {number} upperThreshold The voxels with values over this threshold won't appear in the slices.
		 *                      If changed, geometryNeedsUpdate is automatically set to true on all the slices associated to this volume
		 */
		let upperThreshold = Infinity;
		Object.defineProperty( this, 'upperThreshold', {
			get: function () {

				return upperThreshold;

			},
			set: function ( value ) {

				upperThreshold = value;
				this.sliceList.forEach( function ( slice ) {

					slice.geometryNeedsUpdate = true;

				} );

			}
		} );


		/**
		 * @member {Array} sliceList The list of all the slices associated to this volume
		 */
		this.sliceList = [];


		/**
		 * @member {boolean} segmentation in segmentation mode, it can load 16-bits nrrds correctly
		 */
		this.segmentation = false;


		/**
		 * @member {Array} RASDimensions This array holds the dimensions of the volume in the RAS space
		 */



	}

	/**
	 * @member {Function} getData Shortcut for data[access(i,j,k)]
	 * @memberof Volume
	 * @param {number} i    First coordinate
	 * @param {number} j    Second coordinate
	 * @param {number} k    Third coordinate
	 * @returns {number}  value in the data array
	 */
	getData( i, j, k ) {

		return this.data[ k * this.xLength * this.yLength + j * this.xLength + i ];

	}

	/**
	 * @member {Function} access compute the index in the data array corresponding to the given coordinates in IJK system
	 * @memberof Volume
	 * @param {number} i    First coordinate
	 * @param {number} j    Second coordinate
	 * @param {number} k    Third coordinate
	 * @returns {number}  index
	 */
	access( i, j, k ) {

		return k * this.xLength * this.yLength + j * this.xLength + i;

	}

	/**
	 * @member {Function} reverseAccess Retrieve the IJK coordinates of the voxel corresponding of the given index in the data
	 * @memberof Volume
	 * @param {number} index index of the voxel
	 * @returns {Array}  [x,y,z]
	 */
	reverseAccess( index ) {

		const z = Math.floor( index / ( this.yLength * this.xLength ) );
		const y = Math.floor( ( index - z * this.yLength * this.xLength ) / this.xLength );
		const x = index - z * this.yLength * this.xLength - y * this.xLength;
		return [ x, y, z ];

	}

	/**
	 * @member {Function} map Apply a function to all the voxels, be careful, the value will be replaced
	 * @memberof Volume
	 * @param {Function} functionToMap A function to apply to every voxel, will be called with the following parameters :
	 *                                 value of the voxel
	 *                                 index of the voxel
	 *                                 the data (TypedArray)
	 * @param {Object}   context    You can specify a context in which call the function, default if this Volume
	 * @returns {Volume}   this
	 */
	map( functionToMap, context ) {

		const length = this.data.length;
		context = context || this;

		for ( let i = 0; i < length; i ++ ) {

			this.data[ i ] = functionToMap.call( context, this.data[ i ], i, this.data );

		}

		return this;

	}

	/**
	 * @member {Function} extractPerpendicularPlane Compute the orientation of the slice and returns all the information relative to the geometry such as sliceAccess, the plane matrix (orientation and position in RAS coordinate) and the dimensions of the plane in both coordinate system.
	 * @memberof Volume
	 * @param {string}            axis  the normal axis to the slice 'x' 'y' or 'z'
	 * @param {number}            index the index of the slice
	 * @returns {Object} an object containing all the usefull information on the geometry of the slice
	 */
	extractPerpendicularPlane( axis, RASIndex ) {

		let firstSpacing,
			secondSpacing,
			positionOffset,
			IJKIndex;

		const axisInIJK = new Vector3(),
			firstDirection = new Vector3(),
			secondDirection = new Vector3(),
			planeMatrix = ( new Matrix4() ).identity(),
			volume = this;

		const dimensions = new Vector3( this.xLength, this.yLength, this.zLength );


		switch ( axis ) {

			case 'x' :
				axisInIJK.set( 1, 0, 0 );
				firstDirection.set( 0, 0, - 1 );
				secondDirection.set( 0, - 1, 0 );
				firstSpacing = this.spacing[ this.axisOrder.indexOf( 'z' ) ];
				secondSpacing = this.spacing[ this.axisOrder.indexOf( 'y' ) ];
				IJKIndex = new Vector3( RASIndex, 0, 0 );

				planeMatrix.multiply( ( new Matrix4() ).makeRotationY( Math.PI / 2 ) );
				positionOffset = ( volume.RASDimensions[ 0 ] - 1 ) / 2;
				planeMatrix.setPosition( new Vector3( RASIndex - positionOffset, 0, 0 ) );
				break;
			case 'y' :
				axisInIJK.set( 0, 1, 0 );
				firstDirection.set( 1, 0, 0 );
				secondDirection.set( 0, 0, 1 );
				firstSpacing = this.spacing[ this.axisOrder.indexOf( 'x' ) ];
				secondSpacing = this.spacing[ this.axisOrder.indexOf( 'z' ) ];
				IJKIndex = new Vector3( 0, RASIndex, 0 );

				planeMatrix.multiply( ( new Matrix4() ).makeRotationX( - Math.PI / 2 ) );
				positionOffset = ( volume.RASDimensions[ 1 ] - 1 ) / 2;
				planeMatrix.setPosition( new Vector3( 0, RASIndex - positionOffset, 0 ) );
				break;
			case 'z' :
			default :
				axisInIJK.set( 0, 0, 1 );
				firstDirection.set( 1, 0, 0 );
				secondDirection.set( 0, - 1, 0 );
				firstSpacing = this.spacing[ this.axisOrder.indexOf( 'x' ) ];
				secondSpacing = this.spacing[ this.axisOrder.indexOf( 'y' ) ];
				IJKIndex = new Vector3( 0, 0, RASIndex );

				positionOffset = ( volume.RASDimensions[ 2 ] - 1 ) / 2;
				planeMatrix.setPosition( new Vector3( 0, 0, RASIndex - positionOffset ) );
				break;

		}

<<<<<<< HEAD
<<<<<<< HEAD

		let iLength, jLength;

=======
>>>>>>> e6b9d24ed75d8fc06cfe92e2a5d34a4be0fe737a
=======
>>>>>>> e6b9d24e
		if ( ! this.segmentation ) {

			firstDirection.applyMatrix4( volume.inverseMatrix ).normalize();
			secondDirection.applyMatrix4( volume.inverseMatrix ).normalize();
			axisInIJK.applyMatrix4( volume.inverseMatrix ).normalize();

		}

		firstDirection.arglet = 'i';
		secondDirection.arglet = 'j';
		const iLength = Math.floor( Math.abs( firstDirection.dot( dimensions ) ) );
		const jLength = Math.floor( Math.abs( secondDirection.dot( dimensions ) ) );
		const planeWidth = Math.abs( iLength * firstSpacing );
		const planeHeight = Math.abs( jLength * secondSpacing );

		IJKIndex = Math.abs( Math.round( IJKIndex.applyMatrix4( volume.inverseMatrix ).dot( axisInIJK ) ) );
		const base = [ new Vector3( 1, 0, 0 ), new Vector3( 0, 1, 0 ), new Vector3( 0, 0, 1 ) ];
		const iDirection = [ firstDirection, secondDirection, axisInIJK ].find( function ( x ) {

			return Math.abs( x.dot( base[ 0 ] ) ) > 0.9;

		} );
		const jDirection = [ firstDirection, secondDirection, axisInIJK ].find( function ( x ) {

			return Math.abs( x.dot( base[ 1 ] ) ) > 0.9;

		} );
		const kDirection = [ firstDirection, secondDirection, axisInIJK ].find( function ( x ) {

			return Math.abs( x.dot( base[ 2 ] ) ) > 0.9;

		} );

		function sliceAccess( i, j ) {

			const si = ( iDirection === axisInIJK ) ? IJKIndex : ( iDirection.arglet === 'i' ? i : j );
			const sj = ( jDirection === axisInIJK ) ? IJKIndex : ( jDirection.arglet === 'i' ? i : j );
			const sk = ( kDirection === axisInIJK ) ? IJKIndex : ( kDirection.arglet === 'i' ? i : j );

			// invert indices if necessary

			const accessI = ( iDirection.dot( base[ 0 ] ) > 0 ) ? si : ( volume.xLength - 1 ) - si;
			const accessJ = ( jDirection.dot( base[ 1 ] ) > 0 ) ? sj : ( volume.yLength - 1 ) - sj;
			const accessK = ( kDirection.dot( base[ 2 ] ) > 0 ) ? sk : ( volume.zLength - 1 ) - sk;

			return volume.access( accessI, accessJ, accessK );

		}

		return {
			iLength: iLength,
			jLength: jLength,
			sliceAccess: sliceAccess,
			matrix: planeMatrix,
			planeWidth: planeWidth,
			planeHeight: planeHeight
		};

	}

	/**
	 * @member {Function} extractSlice Returns a slice corresponding to the given axis and index
	 *                        The coordinate are given in the Right Anterior Superior coordinate format
	 * @memberof Volume
	 * @param {string}            axis  the normal axis to the slice 'x' 'y' or 'z'
	 * @param {number}            index the index of the slice
	 * @returns {VolumeSlice} the extracted slice
	 */
	extractSlice( axis, index ) {

		const slice = new VolumeSlice( this, index, axis );
		this.sliceList.push( slice );
		return slice;

	}

	/**
	 * @member {Function} repaintAllSlices Call repaint on all the slices extracted from this volume
	 * @see VolumeSlice.repaint
	 * @memberof Volume
	 * @returns {Volume} this
	 */
	repaintAllSlices() {

		this.sliceList.forEach( function ( slice ) {

			slice.repaint();

		} );

		return this;

	}

	/**
	 * @member {Function} computeMinMax Compute the minimum and the maximum of the data in the volume
	 * @memberof Volume
	 * @returns {Array} [min,max]
	 */
	computeMinMax() {

		let min = Infinity;
		let max = - Infinity;

		// buffer the length
		const datasize = this.data.length;

		let i = 0;

		for ( i = 0; i < datasize; i ++ ) {

			if ( ! isNaN( this.data[ i ] ) ) {

				const value = this.data[ i ];
				min = Math.min( min, value );
				max = Math.max( max, value );

			}

		}

		this.min = min;
		this.max = max;

		return [ min, max ];

	}

}

export { Volume };<|MERGE_RESOLUTION|>--- conflicted
+++ resolved
@@ -340,16 +340,10 @@
 
 		}
 
-<<<<<<< HEAD
-<<<<<<< HEAD
-
-		let iLength, jLength;
-
-=======
->>>>>>> e6b9d24ed75d8fc06cfe92e2a5d34a4be0fe737a
-=======
->>>>>>> e6b9d24e
-		if ( ! this.segmentation ) {
+
+
+
+		if( ! this.segmentation ) {
 
 			firstDirection.applyMatrix4( volume.inverseMatrix ).normalize();
 			secondDirection.applyMatrix4( volume.inverseMatrix ).normalize();
