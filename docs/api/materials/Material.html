--- conflicted
+++ resolved
@@ -53,21 +53,13 @@
 		</div>
 		<div>Default is *false*.</div>
 
-<<<<<<< HEAD
-		<h3>.[page:Materials blending]</h3>
-=======
-		<h3>[property:Blending blending]</h3>
->>>>>>> b138b688
+		<h3>.[page:Blending blending]</h3>
 		<div>
 		Which blending to use when displaying objects with this material. Default is [page:Materials NormalBlending]. See the blending mode [page:Materials constants] for all possible values.
 
 		</div>
 
-<<<<<<< HEAD
-		<h3>.[page:Materials blendSrc]</h3>
-=======
-		<h3>[property:Integer blendSrc]</h3>
->>>>>>> b138b688
+		<h3>.[page:Integer blendSrc]</h3>
 		<div>
 		Blending source. It's one of the blending mode constants defined in Three.js. Default is [page:CustomBlendingEquation SrcAlphaFactor]. See the destination factors [page:CustomBlendingEquation constants] for all possible values.
 		</div>
