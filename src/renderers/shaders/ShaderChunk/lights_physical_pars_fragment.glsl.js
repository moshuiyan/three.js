--- conflicted
+++ resolved
@@ -159,17 +159,15 @@
 
 	vec3 diffuse = material.diffuseColor * ( 1.0 - ( singleScattering + multiScattering ) );
 
-<<<<<<< HEAD
 	reflectedLight.indirectSpecular += clearCoatInv * radiance * singleScattering;
 	reflectedLight.indirectDiffuse += multiScattering * cosineWeightedIrradiance;
 	reflectedLight.indirectDiffuse += diffuse * cosineWeightedIrradiance;
-=======
-	#else
 
-		reflectedLight.indirectSpecular += clearCoatInv * radiance * BRDF_Specular_GGX_Environment( geometry.viewDir, geometry.normal, material.specularColor, material.specularRoughness );
+	#ifndef STANDARD
+
+		reflectedLight.indirectSpecular += clearCoatRadiance * material.clearCoat * BRDF_Specular_GGX_Environment( geometry, vec3( DEFAULT_SPECULAR_COEFFICIENT ), material.clearCoatRoughness );
 
 	#endif
->>>>>>> 1bb818e8
 
 }
 
