/**
 * @author alteredq / http://alteredqualia.com/
 */

(function(){

	var globalImageLoader = null;

	THREE.Loader = function ( showStatus ) {

		this.showStatus = showStatus;
		this.statusDomElement = showStatus ? THREE.Loader.prototype.addStatusElement() : null;

		this.onLoadStart = function () {};
		this.onLoadProgress = function () {};
		this.onLoadComplete = function () {};

	};

	THREE.Loader.prototype = {

		constructor: THREE.Loader,

		crossOrigin: undefined,

		addStatusElement: function () {

			var e = document.createElement( 'div' );

			e.style.position = 'absolute';
			e.style.right = '0px';
			e.style.top = '0px';
			e.style.fontSize = '0.8em';
			e.style.textAlign = 'left';
			e.style.background = 'rgba(0,0,0,0.25)';
			e.style.color = '#fff';
			e.style.width = '120px';
			e.style.padding = '0.5em 0.5em 0.5em 0.5em';
			e.style.zIndex = 1000;

			e.innerHTML = 'Loading ...';

			return e;

		},

		updateProgress: function ( progress ) {

			var message = 'Loaded ';

			if ( progress.total ) {

				message += ( 100 * progress.loaded / progress.total ).toFixed( 0 ) + '%';


			} else {

				message += ( progress.loaded / 1024 ).toFixed( 2 ) + ' KB';

			}

			this.statusDomElement.innerHTML = message;

		},

		extractUrlBase: function ( url ) {

			var parts = url.split( '/' );

			if ( parts.length === 1 ) return './';

			parts.pop();

			return parts.join( '/' ) + '/';

		},

		initMaterials: function ( materials, texturePath, crossOrigin ) {

			var array = [];

			for ( var i = 0; i < materials.length; ++ i ) {

				array[ i ] = this.createMaterial( materials[ i ], texturePath, crossOrigin );

			}

			return array;

		},

		needsTangents: function ( materials ) {

			for ( var i = 0, il = materials.length; i < il; i ++ ) {

				var m = materials[ i ];

				if ( m instanceof THREE.ShaderMaterial ) return true;

			}

			return false;

		},

		createMaterial: function ( m, texturePath, crossOrigin ) {

			var scope = this;

			if ( crossOrigin === undefined && scope.crossOrigin !== undefined ) crossOrigin = scope.crossOrigin;

			if ( globalImageLoader === null ) globalImageLoader = new THREE.ImageLoader();


			function nearest_pow2( n ) {

				var l = Math.log( n ) / Math.LN2;
				return Math.pow( 2, Math.round(  l ) );

			}

			function create_texture( where, name, sourceFile, repeat, offset, wrap, anisotropy ) {

				var fullPath = texturePath + sourceFile;

				var texture;

				var loader = THREE.Loader.Handlers.get( fullPath );

				if ( loader !== null ) {

					texture = loader.load( fullPath );

				} else {

					texture = new THREE.Texture();

					loader = globalImageLoader;
					loader.setCrossOrigin( crossOrigin );
					loader.load( fullPath, function ( image ) {

						if ( THREE.Math.isPowerOfTwo( image.width ) === false ||
							 THREE.Math.isPowerOfTwo( image.height ) === false ) {

							var width = nearest_pow2( image.width );
							var height = nearest_pow2( image.height );

							var canvas = document.createElement( 'canvas' );
							canvas.width = width;
							canvas.height = height;

							var context = canvas.getContext( '2d' );
							context.drawImage( image, 0, 0, width, height );

							texture.image = canvas;

						} else {

							texture.image = image;

						}

						texture.needsUpdate = true;

					} );

				}

				texture.sourceFile = sourceFile;

				if ( repeat ) {

					texture.repeat.set( repeat[ 0 ], repeat[ 1 ] );

					if ( repeat[ 0 ] !== 1 ) texture.wrapS = THREE.RepeatWrapping;
					if ( repeat[ 1 ] !== 1 ) texture.wrapT = THREE.RepeatWrapping;

				}

				if ( offset ) {

					texture.offset.set( offset[ 0 ], offset[ 1 ] );

<<<<<<< HEAD
				var wrapMap = {
					'repeat': THREE.RepeatWrapping,
					'mirror': THREE.MirroredRepeatWrapping
				};
=======
				}
>>>>>>> fec2de80

				if ( wrap ) {

					var wrapMap = {
						'repeat': THREE.RepeatWrapping,
						'mirror': THREE.MirroredRepeatWrapping
					}

					if ( wrapMap[ wrap[ 0 ] ] !== undefined ) texture.wrapS = wrapMap[ wrap[ 0 ] ];
					if ( wrapMap[ wrap[ 1 ] ] !== undefined ) texture.wrapT = wrapMap[ wrap[ 1 ] ];

				}

				if ( anisotropy ) {

					texture.anisotropy = anisotropy;

				}

				where[ name ] = texture;

			}

			function rgb2hex( rgb ) {

				return ( rgb[ 0 ] * 255 << 16 ) + ( rgb[ 1 ] * 255 << 8 ) + rgb[ 2 ] * 255;

			}

			// defaults

			var mtype = 'MeshLambertMaterial';
			var mpars = { color: 0xeeeeee, opacity: 1.0, map: null, lightMap: null, normalMap: null, bumpMap: null, wireframe: false };

			// parameters from model file

			if ( m.shading ) {

				var shading = m.shading.toLowerCase();

				if ( shading === 'phong' ) mtype = 'MeshPhongMaterial';
				else if ( shading === 'basic' ) mtype = 'MeshBasicMaterial';

			}

			if ( m.blending !== undefined && THREE[ m.blending ] !== undefined ) {

<<<<<<< HEAD
		if ( m.transparent !== undefined ) {
=======
				mpars.blending = THREE[ m.blending ];
>>>>>>> fec2de80

			}

			if ( m.transparent !== undefined || m.opacity < 1.0 ) {

<<<<<<< HEAD
		if ( m.opacity !== undefined && m.opacity < 1.0 ) {

			mpars.transparent = true;

		}

		if ( m.depthTest !== undefined ) {
=======
				mpars.transparent = m.transparent;
>>>>>>> fec2de80

			}

			if ( m.depthTest !== undefined ) {

				mpars.depthTest = m.depthTest;

			}

			if ( m.depthWrite !== undefined ) {

				mpars.depthWrite = m.depthWrite;

			}

			if ( m.visible !== undefined ) {

				mpars.visible = m.visible;

			}

			if ( m.flipSided !== undefined ) {

				mpars.side = THREE.BackSide;

			}

			if ( m.doubleSided !== undefined ) {

				mpars.side = THREE.DoubleSide;

			}

			if ( m.wireframe !== undefined ) {

				mpars.wireframe = m.wireframe;

			}

			if ( m.vertexColors !== undefined ) {

				if ( m.vertexColors === 'face' ) {

					mpars.vertexColors = THREE.FaceColors;

				} else if ( m.vertexColors ) {

					mpars.vertexColors = THREE.VertexColors;

				}

			}

			// colors

			if ( m.colorDiffuse ) {

				mpars.color = rgb2hex( m.colorDiffuse );

			} else if ( m.DbgColor ) {

				mpars.color = m.DbgColor;

			}

			if ( m.colorSpecular ) {

				mpars.specular = rgb2hex( m.colorSpecular );

			}

			if ( m.colorAmbient ) {

<<<<<<< HEAD
		if ( m.colorEmissive ) {
=======
				mpars.ambient = rgb2hex( m.colorAmbient );

			}

			if ( m.colorEmissive ) {

				mpars.emissive = rgb2hex( m.colorEmissive );
>>>>>>> fec2de80

			}

			// modifiers

			if ( m.transparency ) {

<<<<<<< HEAD
		if ( m.transparency !== undefined ) {

			console.warn( 'THREE.Loader: transparency has been renamed to opacity' );
			m.opacity = m.transparency;

		}

		if ( m.opacity !== undefined ) {

			mpars.opacity = m.opacity;
=======
				mpars.opacity = m.transparency;

			}
>>>>>>> fec2de80

			if ( m.specularCoef ) {

				mpars.shininess = m.specularCoef;

			}

			// textures

			if ( m.mapDiffuse && texturePath ) {

				create_texture( mpars, 'map', m.mapDiffuse, m.mapDiffuseRepeat, m.mapDiffuseOffset, m.mapDiffuseWrap, m.mapDiffuseAnisotropy );

			}

			if ( m.mapLight && texturePath ) {

				create_texture( mpars, 'lightMap', m.mapLight, m.mapLightRepeat, m.mapLightOffset, m.mapLightWrap, m.mapLightAnisotropy );

			}

			if ( m.mapBump && texturePath ) {

<<<<<<< HEAD
		if ( m.mapAO && texturePath ) {

			create_texture( mpars, 'aoMap', m.mapAO, m.mapAORepeat, m.mapAOOffset, m.mapAOWrap, m.mapAOAnisotropy );

		}

		if ( m.mapBump && texturePath ) {
=======
				create_texture( mpars, 'bumpMap', m.mapBump, m.mapBumpRepeat, m.mapBumpOffset, m.mapBumpWrap, m.mapBumpAnisotropy );
>>>>>>> fec2de80

			}

			if ( m.mapNormal && texturePath ) {

				create_texture( mpars, 'normalMap', m.mapNormal, m.mapNormalRepeat, m.mapNormalOffset, m.mapNormalWrap, m.mapNormalAnisotropy );

			}

			if ( m.mapSpecular && texturePath ) {

				create_texture( mpars, 'specularMap', m.mapSpecular, m.mapSpecularRepeat, m.mapSpecularOffset, m.mapSpecularWrap, m.mapSpecularAnisotropy );

			}

			if ( m.mapAlpha && texturePath ) {

				create_texture( mpars, 'alphaMap', m.mapAlpha, m.mapAlphaRepeat, m.mapAlphaOffset, m.mapAlphaWrap, m.mapAlphaAnisotropy );

			}

			//

			if ( m.mapBumpScale ) {

				mpars.bumpScale = m.mapBumpScale;

			}

			// special case for normal mapped material

<<<<<<< HEAD
		if ( m.mapNormalFactor ) {

			mpars.normalScale = new THREE.Vector2( m.mapNormalFactor, m.mapNormalFactor );
=======
			if ( m.mapNormal ) {

				var shader = THREE.ShaderLib[ 'normalmap' ];
				var uniforms = THREE.UniformsUtils.clone( shader.uniforms );

				uniforms[ 'tNormal' ].value = mpars.normalMap;

				if ( m.mapNormalFactor ) {

					uniforms[ 'uNormalScale' ].value.set( m.mapNormalFactor, m.mapNormalFactor );

				}

				if ( mpars.map ) {

					uniforms[ 'tDiffuse' ].value = mpars.map;
					uniforms[ 'enableDiffuse' ].value = true;

				}

				if ( mpars.specularMap ) {

					uniforms[ 'tSpecular' ].value = mpars.specularMap;
					uniforms[ 'enableSpecular' ].value = true;

				}

				if ( mpars.lightMap ) {

					uniforms[ 'tAO' ].value = mpars.lightMap;
					uniforms[ 'enableAO' ].value = true;

				}

				// for the moment don't handle displacement texture

				uniforms[ 'diffuse' ].value.setHex( mpars.color );
				uniforms[ 'specular' ].value.setHex( mpars.specular );
				uniforms[ 'ambient' ].value.setHex( mpars.ambient );

				uniforms[ 'shininess' ].value = mpars.shininess;

				if ( mpars.opacity !== undefined ) {

					uniforms[ 'opacity' ].value = mpars.opacity;

				}

				var parameters = { fragmentShader: shader.fragmentShader, vertexShader: shader.vertexShader, uniforms: uniforms, lights: true, fog: true };
				var material = new THREE.ShaderMaterial( parameters );

				if ( mpars.transparent ) {

					material.transparent = true;

				}

			} else {

				var material = new THREE[ mtype ]( mpars );

			}
>>>>>>> fec2de80

			if ( m.DbgName !== undefined ) material.name = m.DbgName;

<<<<<<< HEAD
		var material = new THREE[ mtype ]( mpars );

		if ( m.DbgName !== undefined ) material.name = m.DbgName;
=======
			return material;
>>>>>>> fec2de80

		}

	};

	THREE.Loader.Handlers = {

		handlers: [],

		add: function ( regex, loader ) {

			this.handlers.push( regex, loader );

		},

		get: function ( file ) {

			for ( var i = 0, l = this.handlers.length; i < l; i += 2 ) {

				var regex = this.handlers[ i ];
				var loader  = this.handlers[ i + 1 ];

				if ( regex.test( file ) ) {

					return loader;

				}

			}

			return null;

		}

	};

})();<|MERGE_RESOLUTION|>--- conflicted
+++ resolved
@@ -1,546 +1,441 @@
-/**
- * @author alteredq / http://alteredqualia.com/
- */
-
-(function(){
-
-	var globalImageLoader = null;
-
-	THREE.Loader = function ( showStatus ) {
-
-		this.showStatus = showStatus;
-		this.statusDomElement = showStatus ? THREE.Loader.prototype.addStatusElement() : null;
-
-		this.onLoadStart = function () {};
-		this.onLoadProgress = function () {};
-		this.onLoadComplete = function () {};
-
-	};
-
-	THREE.Loader.prototype = {
-
-		constructor: THREE.Loader,
-
-		crossOrigin: undefined,
-
-		addStatusElement: function () {
-
-			var e = document.createElement( 'div' );
-
-			e.style.position = 'absolute';
-			e.style.right = '0px';
-			e.style.top = '0px';
-			e.style.fontSize = '0.8em';
-			e.style.textAlign = 'left';
-			e.style.background = 'rgba(0,0,0,0.25)';
-			e.style.color = '#fff';
-			e.style.width = '120px';
-			e.style.padding = '0.5em 0.5em 0.5em 0.5em';
-			e.style.zIndex = 1000;
-
-			e.innerHTML = 'Loading ...';
-
-			return e;
-
-		},
-
-		updateProgress: function ( progress ) {
-
-			var message = 'Loaded ';
-
-			if ( progress.total ) {
-
-				message += ( 100 * progress.loaded / progress.total ).toFixed( 0 ) + '%';
-
-
-			} else {
-
-				message += ( progress.loaded / 1024 ).toFixed( 2 ) + ' KB';
-
-			}
-
-			this.statusDomElement.innerHTML = message;
-
-		},
-
-		extractUrlBase: function ( url ) {
-
-			var parts = url.split( '/' );
-
-			if ( parts.length === 1 ) return './';
-
-			parts.pop();
-
-			return parts.join( '/' ) + '/';
-
-		},
-
-		initMaterials: function ( materials, texturePath, crossOrigin ) {
-
-			var array = [];
-
-			for ( var i = 0; i < materials.length; ++ i ) {
-
-				array[ i ] = this.createMaterial( materials[ i ], texturePath, crossOrigin );
-
-			}
-
-			return array;
-
-		},
-
-		needsTangents: function ( materials ) {
-
-			for ( var i = 0, il = materials.length; i < il; i ++ ) {
-
-				var m = materials[ i ];
-
-				if ( m instanceof THREE.ShaderMaterial ) return true;
-
-			}
-
-			return false;
-
-		},
-
-		createMaterial: function ( m, texturePath, crossOrigin ) {
-
-			var scope = this;
-
-			if ( crossOrigin === undefined && scope.crossOrigin !== undefined ) crossOrigin = scope.crossOrigin;
-
-			if ( globalImageLoader === null ) globalImageLoader = new THREE.ImageLoader();
-
-
-			function nearest_pow2( n ) {
-
-				var l = Math.log( n ) / Math.LN2;
-				return Math.pow( 2, Math.round(  l ) );
-
-			}
-
-			function create_texture( where, name, sourceFile, repeat, offset, wrap, anisotropy ) {
-
-				var fullPath = texturePath + sourceFile;
-
-				var texture;
-
-				var loader = THREE.Loader.Handlers.get( fullPath );
-
-				if ( loader !== null ) {
-
-					texture = loader.load( fullPath );
-
-				} else {
-
-					texture = new THREE.Texture();
-
-					loader = globalImageLoader;
-					loader.setCrossOrigin( crossOrigin );
-					loader.load( fullPath, function ( image ) {
-
-						if ( THREE.Math.isPowerOfTwo( image.width ) === false ||
-							 THREE.Math.isPowerOfTwo( image.height ) === false ) {
-
-							var width = nearest_pow2( image.width );
-							var height = nearest_pow2( image.height );
-
-							var canvas = document.createElement( 'canvas' );
-							canvas.width = width;
-							canvas.height = height;
-
-							var context = canvas.getContext( '2d' );
-							context.drawImage( image, 0, 0, width, height );
-
-							texture.image = canvas;
-
-						} else {
-
-							texture.image = image;
-
-						}
-
-						texture.needsUpdate = true;
-
-					} );
-
-				}
-
-				texture.sourceFile = sourceFile;
-
-				if ( repeat ) {
-
-					texture.repeat.set( repeat[ 0 ], repeat[ 1 ] );
-
-					if ( repeat[ 0 ] !== 1 ) texture.wrapS = THREE.RepeatWrapping;
-					if ( repeat[ 1 ] !== 1 ) texture.wrapT = THREE.RepeatWrapping;
-
-				}
-
-				if ( offset ) {
-
-					texture.offset.set( offset[ 0 ], offset[ 1 ] );
-
-<<<<<<< HEAD
-				var wrapMap = {
-					'repeat': THREE.RepeatWrapping,
-					'mirror': THREE.MirroredRepeatWrapping
-				};
-=======
-				}
->>>>>>> fec2de80
-
-				if ( wrap ) {
-
-					var wrapMap = {
-						'repeat': THREE.RepeatWrapping,
-						'mirror': THREE.MirroredRepeatWrapping
-					}
-
-					if ( wrapMap[ wrap[ 0 ] ] !== undefined ) texture.wrapS = wrapMap[ wrap[ 0 ] ];
-					if ( wrapMap[ wrap[ 1 ] ] !== undefined ) texture.wrapT = wrapMap[ wrap[ 1 ] ];
-
-				}
-
-				if ( anisotropy ) {
-
-					texture.anisotropy = anisotropy;
-
-				}
-
-				where[ name ] = texture;
-
-			}
-
-			function rgb2hex( rgb ) {
-
-				return ( rgb[ 0 ] * 255 << 16 ) + ( rgb[ 1 ] * 255 << 8 ) + rgb[ 2 ] * 255;
-
-			}
-
-			// defaults
-
-			var mtype = 'MeshLambertMaterial';
-			var mpars = { color: 0xeeeeee, opacity: 1.0, map: null, lightMap: null, normalMap: null, bumpMap: null, wireframe: false };
-
-			// parameters from model file
-
-			if ( m.shading ) {
-
-				var shading = m.shading.toLowerCase();
-
-				if ( shading === 'phong' ) mtype = 'MeshPhongMaterial';
-				else if ( shading === 'basic' ) mtype = 'MeshBasicMaterial';
-
-			}
-
-			if ( m.blending !== undefined && THREE[ m.blending ] !== undefined ) {
-
-<<<<<<< HEAD
-		if ( m.transparent !== undefined ) {
-=======
-				mpars.blending = THREE[ m.blending ];
->>>>>>> fec2de80
-
-			}
-
-			if ( m.transparent !== undefined || m.opacity < 1.0 ) {
-
-<<<<<<< HEAD
-		if ( m.opacity !== undefined && m.opacity < 1.0 ) {
-
-			mpars.transparent = true;
-
-		}
-
-		if ( m.depthTest !== undefined ) {
-=======
-				mpars.transparent = m.transparent;
->>>>>>> fec2de80
-
-			}
-
-			if ( m.depthTest !== undefined ) {
-
-				mpars.depthTest = m.depthTest;
-
-			}
-
-			if ( m.depthWrite !== undefined ) {
-
-				mpars.depthWrite = m.depthWrite;
-
-			}
-
-			if ( m.visible !== undefined ) {
-
-				mpars.visible = m.visible;
-
-			}
-
-			if ( m.flipSided !== undefined ) {
-
-				mpars.side = THREE.BackSide;
-
-			}
-
-			if ( m.doubleSided !== undefined ) {
-
-				mpars.side = THREE.DoubleSide;
-
-			}
-
-			if ( m.wireframe !== undefined ) {
-
-				mpars.wireframe = m.wireframe;
-
-			}
-
-			if ( m.vertexColors !== undefined ) {
-
-				if ( m.vertexColors === 'face' ) {
-
-					mpars.vertexColors = THREE.FaceColors;
-
-				} else if ( m.vertexColors ) {
-
-					mpars.vertexColors = THREE.VertexColors;
-
-				}
-
-			}
-
-			// colors
-
-			if ( m.colorDiffuse ) {
-
-				mpars.color = rgb2hex( m.colorDiffuse );
-
-			} else if ( m.DbgColor ) {
-
-				mpars.color = m.DbgColor;
-
-			}
-
-			if ( m.colorSpecular ) {
-
-				mpars.specular = rgb2hex( m.colorSpecular );
-
-			}
-
-			if ( m.colorAmbient ) {
-
-<<<<<<< HEAD
-		if ( m.colorEmissive ) {
-=======
-				mpars.ambient = rgb2hex( m.colorAmbient );
-
-			}
-
-			if ( m.colorEmissive ) {
-
-				mpars.emissive = rgb2hex( m.colorEmissive );
->>>>>>> fec2de80
-
-			}
-
-			// modifiers
-
-			if ( m.transparency ) {
-
-<<<<<<< HEAD
-		if ( m.transparency !== undefined ) {
-
-			console.warn( 'THREE.Loader: transparency has been renamed to opacity' );
-			m.opacity = m.transparency;
-
-		}
-
-		if ( m.opacity !== undefined ) {
-
-			mpars.opacity = m.opacity;
-=======
-				mpars.opacity = m.transparency;
-
-			}
->>>>>>> fec2de80
-
-			if ( m.specularCoef ) {
-
-				mpars.shininess = m.specularCoef;
-
-			}
-
-			// textures
-
-			if ( m.mapDiffuse && texturePath ) {
-
-				create_texture( mpars, 'map', m.mapDiffuse, m.mapDiffuseRepeat, m.mapDiffuseOffset, m.mapDiffuseWrap, m.mapDiffuseAnisotropy );
-
-			}
-
-			if ( m.mapLight && texturePath ) {
-
-				create_texture( mpars, 'lightMap', m.mapLight, m.mapLightRepeat, m.mapLightOffset, m.mapLightWrap, m.mapLightAnisotropy );
-
-			}
-
-			if ( m.mapBump && texturePath ) {
-
-<<<<<<< HEAD
-		if ( m.mapAO && texturePath ) {
-
-			create_texture( mpars, 'aoMap', m.mapAO, m.mapAORepeat, m.mapAOOffset, m.mapAOWrap, m.mapAOAnisotropy );
-
-		}
-
-		if ( m.mapBump && texturePath ) {
-=======
-				create_texture( mpars, 'bumpMap', m.mapBump, m.mapBumpRepeat, m.mapBumpOffset, m.mapBumpWrap, m.mapBumpAnisotropy );
->>>>>>> fec2de80
-
-			}
-
-			if ( m.mapNormal && texturePath ) {
-
-				create_texture( mpars, 'normalMap', m.mapNormal, m.mapNormalRepeat, m.mapNormalOffset, m.mapNormalWrap, m.mapNormalAnisotropy );
-
-			}
-
-			if ( m.mapSpecular && texturePath ) {
-
-				create_texture( mpars, 'specularMap', m.mapSpecular, m.mapSpecularRepeat, m.mapSpecularOffset, m.mapSpecularWrap, m.mapSpecularAnisotropy );
-
-			}
-
-			if ( m.mapAlpha && texturePath ) {
-
-				create_texture( mpars, 'alphaMap', m.mapAlpha, m.mapAlphaRepeat, m.mapAlphaOffset, m.mapAlphaWrap, m.mapAlphaAnisotropy );
-
-			}
-
-			//
-
-			if ( m.mapBumpScale ) {
-
-				mpars.bumpScale = m.mapBumpScale;
-
-			}
-
-			// special case for normal mapped material
-
-<<<<<<< HEAD
-		if ( m.mapNormalFactor ) {
-
-			mpars.normalScale = new THREE.Vector2( m.mapNormalFactor, m.mapNormalFactor );
-=======
-			if ( m.mapNormal ) {
-
-				var shader = THREE.ShaderLib[ 'normalmap' ];
-				var uniforms = THREE.UniformsUtils.clone( shader.uniforms );
-
-				uniforms[ 'tNormal' ].value = mpars.normalMap;
-
-				if ( m.mapNormalFactor ) {
-
-					uniforms[ 'uNormalScale' ].value.set( m.mapNormalFactor, m.mapNormalFactor );
-
-				}
-
-				if ( mpars.map ) {
-
-					uniforms[ 'tDiffuse' ].value = mpars.map;
-					uniforms[ 'enableDiffuse' ].value = true;
-
-				}
-
-				if ( mpars.specularMap ) {
-
-					uniforms[ 'tSpecular' ].value = mpars.specularMap;
-					uniforms[ 'enableSpecular' ].value = true;
-
-				}
-
-				if ( mpars.lightMap ) {
-
-					uniforms[ 'tAO' ].value = mpars.lightMap;
-					uniforms[ 'enableAO' ].value = true;
-
-				}
-
-				// for the moment don't handle displacement texture
-
-				uniforms[ 'diffuse' ].value.setHex( mpars.color );
-				uniforms[ 'specular' ].value.setHex( mpars.specular );
-				uniforms[ 'ambient' ].value.setHex( mpars.ambient );
-
-				uniforms[ 'shininess' ].value = mpars.shininess;
-
-				if ( mpars.opacity !== undefined ) {
-
-					uniforms[ 'opacity' ].value = mpars.opacity;
-
-				}
-
-				var parameters = { fragmentShader: shader.fragmentShader, vertexShader: shader.vertexShader, uniforms: uniforms, lights: true, fog: true };
-				var material = new THREE.ShaderMaterial( parameters );
-
-				if ( mpars.transparent ) {
-
-					material.transparent = true;
-
-				}
-
-			} else {
-
-				var material = new THREE[ mtype ]( mpars );
-
-			}
->>>>>>> fec2de80
-
-			if ( m.DbgName !== undefined ) material.name = m.DbgName;
-
-<<<<<<< HEAD
-		var material = new THREE[ mtype ]( mpars );
-
-		if ( m.DbgName !== undefined ) material.name = m.DbgName;
-=======
-			return material;
->>>>>>> fec2de80
-
-		}
-
-	};
-
-	THREE.Loader.Handlers = {
-
-		handlers: [],
-
-		add: function ( regex, loader ) {
-
-			this.handlers.push( regex, loader );
-
-		},
-
-		get: function ( file ) {
-
-			for ( var i = 0, l = this.handlers.length; i < l; i += 2 ) {
-
-				var regex = this.handlers[ i ];
-				var loader  = this.handlers[ i + 1 ];
-
-				if ( regex.test( file ) ) {
-
-					return loader;
-
-				}
-
-			}
-
-			return null;
-
-		}
-
-	};
-
-})();+/**
+ * @author alteredq / http://alteredqualia.com/
+ */
+
+THREE.Loader = function ( showStatus ) {
+
+	this.showStatus = showStatus;
+	this.statusDomElement = showStatus ? THREE.Loader.prototype.addStatusElement() : null;
+
+	this.onLoadStart = function () {};
+	this.onLoadProgress = function () {};
+	this.onLoadComplete = function () {};
+
+};
+
+THREE.Loader.prototype = {
+
+	constructor: THREE.Loader,
+
+	crossOrigin: undefined,
+
+	addStatusElement: function () {
+
+		var e = document.createElement( 'div' );
+
+		e.style.position = 'absolute';
+		e.style.right = '0px';
+		e.style.top = '0px';
+		e.style.fontSize = '0.8em';
+		e.style.textAlign = 'left';
+		e.style.background = 'rgba(0,0,0,0.25)';
+		e.style.color = '#fff';
+		e.style.width = '120px';
+		e.style.padding = '0.5em 0.5em 0.5em 0.5em';
+		e.style.zIndex = 1000;
+
+		e.innerHTML = 'Loading ...';
+
+		return e;
+
+	},
+
+	updateProgress: function ( progress ) {
+
+		var message = 'Loaded ';
+
+		if ( progress.total ) {
+
+			message += ( 100 * progress.loaded / progress.total ).toFixed( 0 ) + '%';
+
+
+		} else {
+
+			message += ( progress.loaded / 1024 ).toFixed( 2 ) + ' KB';
+
+		}
+
+		this.statusDomElement.innerHTML = message;
+
+	},
+
+	extractUrlBase: function ( url ) {
+
+		var parts = url.split( '/' );
+
+		if ( parts.length === 1 ) return './';
+
+		parts.pop();
+
+		return parts.join( '/' ) + '/';
+
+	},
+
+	initMaterials: function ( materials, texturePath, crossOrigin ) {
+
+		var array = [];
+
+		for ( var i = 0; i < materials.length; ++ i ) {
+
+			array[ i ] = this.createMaterial( materials[ i ], texturePath, crossOrigin );
+
+		}
+
+		return array;
+
+	},
+
+	needsTangents: function ( materials ) {
+
+		for ( var i = 0, il = materials.length; i < il; i ++ ) {
+
+			var m = materials[ i ];
+
+			if ( m instanceof THREE.ShaderMaterial ) return true;
+
+		}
+
+		return false;
+
+	},
+
+	createMaterial: ( function () {
+
+		var imageLoader;
+
+		return function ( m, texturePath, crossOrigin ) {
+
+			var scope = this;
+
+			if ( crossOrigin === undefined && scope.crossOrigin !== undefined ) crossOrigin = scope.crossOrigin;
+
+			if ( imageLoader === undefined ) imageLoader = new THREE.ImageLoader();
+
+			function nearest_pow2( n ) {
+
+				var l = Math.log( n ) / Math.LN2;
+				return Math.pow( 2, Math.round(  l ) );
+
+			}
+
+			function create_texture( where, name, sourceFile, repeat, offset, wrap, anisotropy ) {
+
+				var fullPath = texturePath + sourceFile;
+
+				var texture;
+
+				var loader = THREE.Loader.Handlers.get( fullPath );
+
+				if ( loader !== null ) {
+
+					texture = loader.load( fullPath );
+
+				} else {
+
+					texture = new THREE.Texture();
+
+					loader = imageLoader;
+					loader.setCrossOrigin( crossOrigin );
+					loader.load( fullPath, function ( image ) {
+
+					if ( THREE.Math.isPowerOfTwo( image.width ) === false ||
+						 THREE.Math.isPowerOfTwo( image.height ) === false ) {
+
+							var width = nearest_pow2( image.width );
+							var height = nearest_pow2( image.height );
+
+							var canvas = document.createElement( 'canvas' );
+							canvas.width = width;
+							canvas.height = height;
+
+							var context = canvas.getContext( '2d' );
+							context.drawImage( image, 0, 0, width, height );
+
+							texture.image = canvas;
+
+						} else {
+
+							texture.image = image;
+
+						}
+
+						texture.needsUpdate = true;
+
+					} );
+
+				}
+
+				texture.sourceFile = sourceFile;
+
+				if ( repeat ) {
+
+					texture.repeat.set( repeat[ 0 ], repeat[ 1 ] );
+
+					if ( repeat[ 0 ] !== 1 ) texture.wrapS = THREE.RepeatWrapping;
+					if ( repeat[ 1 ] !== 1 ) texture.wrapT = THREE.RepeatWrapping;
+
+				}
+
+				if ( offset ) {
+
+					texture.offset.set( offset[ 0 ], offset[ 1 ] );
+
+				}
+
+				if ( wrap ) {
+
+					var wrapMap = {
+						'repeat': THREE.RepeatWrapping,
+						'mirror': THREE.MirroredRepeatWrapping
+					};
+
+					if ( wrapMap[ wrap[ 0 ] ] !== undefined ) texture.wrapS = wrapMap[ wrap[ 0 ] ];
+					if ( wrapMap[ wrap[ 1 ] ] !== undefined ) texture.wrapT = wrapMap[ wrap[ 1 ] ];
+
+				}
+
+				if ( anisotropy ) {
+
+					texture.anisotropy = anisotropy;
+
+				}
+
+				where[ name ] = texture;
+
+			}
+
+			function rgb2hex( rgb ) {
+
+				return ( rgb[ 0 ] * 255 << 16 ) + ( rgb[ 1 ] * 255 << 8 ) + rgb[ 2 ] * 255;
+
+			}
+
+			// defaults
+
+			var mtype = 'MeshLambertMaterial';
+			var mpars = { color: 0xeeeeee, opacity: 1.0, map: null, lightMap: null, normalMap: null, bumpMap: null, wireframe: false };
+
+			// parameters from model file
+
+			if ( m.shading ) {
+
+				var shading = m.shading.toLowerCase();
+
+				if ( shading === 'phong' ) mtype = 'MeshPhongMaterial';
+				else if ( shading === 'basic' ) mtype = 'MeshBasicMaterial';
+
+			}
+
+			if ( m.blending !== undefined && THREE[ m.blending ] !== undefined ) {
+
+				mpars.blending = THREE[ m.blending ];
+
+			}
+
+			if ( m.transparent !== undefined ) {
+
+				mpars.transparent = m.transparent;
+
+			}
+
+			if ( m.opacity !== undefined && m.opacity < 1.0 ) {
+
+				mpars.transparent = true;
+
+			}
+
+			if ( m.depthTest !== undefined ) {
+
+				mpars.depthTest = m.depthTest;
+
+			}
+
+			if ( m.depthWrite !== undefined ) {
+
+				mpars.depthWrite = m.depthWrite;
+
+			}
+
+			if ( m.visible !== undefined ) {
+
+				mpars.visible = m.visible;
+
+			}
+
+			if ( m.flipSided !== undefined ) {
+
+				mpars.side = THREE.BackSide;
+
+			}
+
+			if ( m.doubleSided !== undefined ) {
+
+				mpars.side = THREE.DoubleSide;
+
+			}
+
+			if ( m.wireframe !== undefined ) {
+
+				mpars.wireframe = m.wireframe;
+
+			}
+
+			if ( m.vertexColors !== undefined ) {
+
+				if ( m.vertexColors === 'face' ) {
+
+					mpars.vertexColors = THREE.FaceColors;
+
+				} else if ( m.vertexColors ) {
+
+					mpars.vertexColors = THREE.VertexColors;
+
+				}
+
+			}
+
+			// colors
+
+			if ( m.colorDiffuse ) {
+
+				mpars.color = rgb2hex( m.colorDiffuse );
+
+			} else if ( m.DbgColor ) {
+
+				mpars.color = m.DbgColor;
+
+			}
+
+			if ( m.colorSpecular ) {
+
+				mpars.specular = rgb2hex( m.colorSpecular );
+
+			}
+
+			if ( m.colorEmissive ) {
+
+				mpars.emissive = rgb2hex( m.colorEmissive );
+
+			}
+
+			// modifiers
+
+			if ( m.transparency !== undefined ) {
+
+				console.warn( 'THREE.Loader: transparency has been renamed to opacity' );
+				m.opacity = m.transparency;
+
+			}
+
+			if ( m.opacity !== undefined ) {
+
+				mpars.opacity = m.opacity;
+
+			}
+
+			if ( m.specularCoef ) {
+
+				mpars.shininess = m.specularCoef;
+
+			}
+
+			// textures
+
+			if ( m.mapDiffuse && texturePath ) {
+
+				create_texture( mpars, 'map', m.mapDiffuse, m.mapDiffuseRepeat, m.mapDiffuseOffset, m.mapDiffuseWrap, m.mapDiffuseAnisotropy );
+
+			}
+
+			if ( m.mapLight && texturePath ) {
+
+				create_texture( mpars, 'lightMap', m.mapLight, m.mapLightRepeat, m.mapLightOffset, m.mapLightWrap, m.mapLightAnisotropy );
+
+			}
+
+			if ( m.mapAO && texturePath ) {
+
+				create_texture( mpars, 'aoMap', m.mapAO, m.mapAORepeat, m.mapAOOffset, m.mapAOWrap, m.mapAOAnisotropy );
+
+			}
+
+			if ( m.mapBump && texturePath ) {
+
+				create_texture( mpars, 'bumpMap', m.mapBump, m.mapBumpRepeat, m.mapBumpOffset, m.mapBumpWrap, m.mapBumpAnisotropy );
+
+			}
+
+			if ( m.mapNormal && texturePath ) {
+
+				create_texture( mpars, 'normalMap', m.mapNormal, m.mapNormalRepeat, m.mapNormalOffset, m.mapNormalWrap, m.mapNormalAnisotropy );
+
+			}
+
+			if ( m.mapSpecular && texturePath ) {
+
+				create_texture( mpars, 'specularMap', m.mapSpecular, m.mapSpecularRepeat, m.mapSpecularOffset, m.mapSpecularWrap, m.mapSpecularAnisotropy );
+
+			}
+
+			if ( m.mapAlpha && texturePath ) {
+
+				create_texture( mpars, 'alphaMap', m.mapAlpha, m.mapAlphaRepeat, m.mapAlphaOffset, m.mapAlphaWrap, m.mapAlphaAnisotropy );
+
+			}
+
+			//
+
+			if ( m.mapBumpScale ) {
+
+				mpars.bumpScale = m.mapBumpScale;
+
+			}
+
+			if ( m.mapNormalFactor ) {
+
+				mpars.normalScale = new THREE.Vector2( m.mapNormalFactor, m.mapNormalFactor );
+
+			}
+
+			var material = new THREE[ mtype ]( mpars );
+
+			if ( m.DbgName !== undefined ) material.name = m.DbgName;
+
+			return material;
+
+		};
+
+	} )()
+
+};
+
+THREE.Loader.Handlers = {
+
+	handlers: [],
+
+	add: function ( regex, loader ) {
+
+		this.handlers.push( regex, loader );
+
+	},
+
+	get: function ( file ) {
+
+		for ( var i = 0, l = this.handlers.length; i < l; i += 2 ) {
+
+			var regex = this.handlers[ i ];
+			var loader  = this.handlers[ i + 1 ];
+
+			if ( regex.test( file ) ) {
+
+				return loader;
+
+			}
+
+		}
+
+		return null;
+
+	}
+
+};