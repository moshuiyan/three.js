--- conflicted
+++ resolved
@@ -99,32 +99,7 @@
 
 		builder.removeStack( this );
 
-<<<<<<< HEAD
-		const isGenerateOnce = this.generate.length === 1;
-
-		if ( isGenerateOnce ) {
-
-			const type = this.getNodeType( builder );
-			const nodeData = builder.getDataFromNode( this );
-
-			let snippet = nodeData.snippet;
-
-			if ( snippet === undefined ) {
-
-				snippet = this.generate( builder );
-
-				nodeData.snippet = snippet;
-
-			}
-
-			return builder.format( snippet, type, output );
-
-		}
-
-		return this.generate( builder, output );
-=======
 		return snippet;
->>>>>>> e57b7770
 
 	}
 
