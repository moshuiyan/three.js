--- conflicted
+++ resolved
@@ -35,10 +35,8 @@
 		<script type="text/javascript" src="../build/Three.js"></script> 
 
 		<script type="text/javascript" src="../src/extras/primitives/Sphere.js"></script>
-<<<<<<< HEAD
 		<script type="text/javascript" src="../src/extras/primitives/Plane.js"></script>
-=======
->>>>>>> 4b606714
+
 		<script type="text/javascript" src="../src/extras/primitives/Cube.js"></script>
 		<script type="text/javascript" src="../src/extras/GeometryUtils.js"></script>
 
@@ -92,7 +90,9 @@
 					sphere.scale.x = sphere.scale.y = sphere.scale.z = Math.random() * 4 + 1;
 
 					// Merging spheres in a single geometry
+					
 					GeometryUtils.merge( geometry, sphere );
+					
 				}
 
 				var r = "textures/skymap_";
@@ -107,22 +107,9 @@
 				var mesh = new THREE.Mesh( geometry, material );
 				scene.addObject( mesh );
 
-<<<<<<< HEAD
 				//createCubePlanes( 100000, images );
-				//createCube( 100000, images );
-				createCubeWebGL( 100000, textureCube );
-=======
-				var materials = [];
-
-				for ( var i = 0; i < 6; i ++ ) {
-
-					materials.push( [ new THREE.MeshBasicMaterial( { map: new THREE.Texture( images[ i ] ) } ) ] );
-
-				}
-
-				var mesh = new THREE.Mesh( new Cube( 100000, 100000, 100000, 2, 2, materials, true ), new THREE.MeshFaceMaterial() );
-				sceneCube.addObject( mesh );
->>>>>>> 4b606714
+				createCube( 100000, images );
+				//createCubeWebGL( 100000, textureCube );
 
 				webglRenderer = new THREE.WebGLRenderer( scene );
 				webglRenderer.setSize( window.innerWidth, window.innerHeight );
@@ -141,8 +128,7 @@
 
 			}
 
-<<<<<<< HEAD
-			function addCubeMesh( geometry, scale, x, y, z, rx, ry, rz, material ) {
+			function addMesh( geometry, scale, x, y, z, rx, ry, rz, material ) {
 
 				mesh = new THREE.Mesh( geometry, material );
 				mesh.scale.x = mesh.scale.y = mesh.scale.z = scale;
@@ -156,6 +142,20 @@
 
 			}
 
+			function addCubeMesh( geometry, scale, x, y, z, rx, ry, rz, material ) {
+
+				mesh = new THREE.Mesh( geometry, material );
+				mesh.scale.x = mesh.scale.y = mesh.scale.z = scale;
+				mesh.position.x = x;
+				mesh.position.y = y;
+				mesh.position.z = z;
+				mesh.rotation.x = rx;
+				mesh.rotation.y = ry;
+				mesh.rotation.z = rz;
+				sceneCube.addObject(mesh);
+
+			}
+
 			function createCubePlanes( size, images ) {
 
 				var hsize = size/2, plane = new Plane( size, size ), pi2 = Math.PI/2, pi = Math.PI;
@@ -176,32 +176,16 @@
 				sceneCube.addObject( mesh );
 				
 			}
-=======
-			function loadImageArray( urls ) {
-
-				var i, images = [];
-
-				images.loadCount = 0;
-
-				for ( i = 0; i < urls.length; ++i ) {
-
-					images[i] = new Image();
-					images[i].loaded = 0;
-					images[i].onload = function() { images.loadCount += 1; this.loaded = 1;/*log( images.loadCount );*/ }
-					images[i].src = urls[i];
-
-				}
->>>>>>> 4b606714
 
 			function createCube( size, images ) {
 			
 				var materials = [];
+				materials.push( new THREE.MeshBasicMaterial( { map: new THREE.Texture( images[0] ) } ) );
 				materials.push( new THREE.MeshBasicMaterial( { map: new THREE.Texture( images[1] ) } ) );
-				materials.push( new THREE.MeshBasicMaterial( { map: new THREE.Texture( images[0] ) } ) );
+				materials.push( new THREE.MeshBasicMaterial( { map: new THREE.Texture( images[2] ) } ) );
+				materials.push( new THREE.MeshBasicMaterial( { map: new THREE.Texture( images[3] ) } ) );
 				materials.push( new THREE.MeshBasicMaterial( { map: new THREE.Texture( images[4] ) } ) );
 				materials.push( new THREE.MeshBasicMaterial( { map: new THREE.Texture( images[5] ) } ) );
-				materials.push( new THREE.MeshBasicMaterial( { map: new THREE.Texture( images[2] ) } ) );
-				materials.push( new THREE.MeshBasicMaterial( { map: new THREE.Texture( images[3] ) } ) );
 
 				mesh = new THREE.Mesh( new Cube( size, size, size, 1, 1, materials, true ), new THREE.MeshFaceMaterial() );
 				sceneCube.addObject( mesh );
