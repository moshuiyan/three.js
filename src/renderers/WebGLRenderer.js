import {
	RGBAFormat,
	HalfFloatType,
	FloatType,
	UnsignedByteType,
	LinearEncoding,
	NoToneMapping
} from '../constants.js';
import { MathUtils } from '../math/MathUtils.js';
import { DataTexture } from '../textures/DataTexture.js';
import { Frustum } from '../math/Frustum.js';
import { Matrix4 } from '../math/Matrix4.js';
import { Vector2 } from '../math/Vector2.js';
import { Vector3 } from '../math/Vector3.js';
import { Vector4 } from '../math/Vector4.js';
import { WebGLAnimation } from './webgl/WebGLAnimation.js';
import { WebGLAttributes } from './webgl/WebGLAttributes.js';
import { WebGLBackground } from './webgl/WebGLBackground.js';
import { WebGLBindingStates } from './webgl/WebGLBindingStates.js';
import { WebGLBufferRenderer } from './webgl/WebGLBufferRenderer.js';
import { WebGLCapabilities } from './webgl/WebGLCapabilities.js';
import { WebGLClipping } from './webgl/WebGLClipping.js';
import { WebGLCubeMaps } from './webgl/WebGLCubeMaps.js';
import { WebGLExtensions } from './webgl/WebGLExtensions.js';
import { WebGLGeometries } from './webgl/WebGLGeometries.js';
import { WebGLIndexedBufferRenderer } from './webgl/WebGLIndexedBufferRenderer.js';
import { WebGLInfo } from './webgl/WebGLInfo.js';
import { WebGLMorphtargets } from './webgl/WebGLMorphtargets.js';
import { WebGLObjects } from './webgl/WebGLObjects.js';
import { WebGLPrograms } from './webgl/WebGLPrograms.js';
import { WebGLProperties } from './webgl/WebGLProperties.js';
import { WebGLRenderLists } from './webgl/WebGLRenderLists.js';
import { WebGLRenderStates } from './webgl/WebGLRenderStates.js';
import { WebGLShadowMap } from './webgl/WebGLShadowMap.js';
import { WebGLState } from './webgl/WebGLState.js';
import { WebGLTextures } from './webgl/WebGLTextures.js';
import { WebGLUniforms } from './webgl/WebGLUniforms.js';
import { WebGLUtils } from './webgl/WebGLUtils.js';
import { WebXRManager } from './webxr/WebXRManager.js';
<<<<<<< HEAD
import { WebGLMaterials } from "./webgl/WebGLMaterials.js";
import { Color } from '../math/Color.js';
=======
import { WebGLMaterials } from './webgl/WebGLMaterials.js';
>>>>>>> 3744dd55

function createCanvasElement() {

	const canvas = document.createElementNS( 'http://www.w3.org/1999/xhtml', 'canvas' );
	canvas.style.display = 'block';
	return canvas;

}

function WebGLRenderer( parameters ) {

	parameters = parameters || {};

	const _canvas = parameters.canvas !== undefined ? parameters.canvas : createCanvasElement(),
		_context = parameters.context !== undefined ? parameters.context : null,

		_alpha = parameters.alpha !== undefined ? parameters.alpha : false,
		_depth = parameters.depth !== undefined ? parameters.depth : true,
		_stencil = parameters.stencil !== undefined ? parameters.stencil : true,
		_antialias = parameters.antialias !== undefined ? parameters.antialias : false,
		_premultipliedAlpha = parameters.premultipliedAlpha !== undefined ? parameters.premultipliedAlpha : true,
		_preserveDrawingBuffer = parameters.preserveDrawingBuffer !== undefined ? parameters.preserveDrawingBuffer : false,
		_powerPreference = parameters.powerPreference !== undefined ? parameters.powerPreference : 'default',
		_failIfMajorPerformanceCaveat = parameters.failIfMajorPerformanceCaveat !== undefined ? parameters.failIfMajorPerformanceCaveat : false;

	let currentRenderList = null;
	let currentRenderState = null;

	// public properties

	this.domElement = _canvas;

	// Debug configuration container
	this.debug = {

		/**
		 * Enables error checking and reporting when shader programs are being compiled
		 * @type {boolean}
		 */
		checkShaderErrors: true
	};

	// clearing

	this.autoClear = true;
	this.autoClearColor = true;
	this.autoClearDepth = true;
	this.autoClearStencil = true;

	// scene graph

	this.sortObjects = true;

	// user-defined clipping

	this.clippingPlanes = [];
	this.localClippingEnabled = false;

	// physically based shading

	this.gammaFactor = 2.0;	// for backwards compatibility
	this.outputEncoding = LinearEncoding;

	// physical lights

	this.physicallyCorrectLights = false;

	// tone mapping

	this.toneMapping = NoToneMapping;
	this.toneMappingExposure = 1.0;

	// morphs

	this.maxMorphTargets = 8;
	this.maxMorphNormals = 4;

	// internal properties

	const _this = this;

	let _isContextLost = false;

	// internal state cache

	let _framebuffer = null;

	let _currentActiveCubeFace = 0;
	let _currentActiveMipmapLevel = 0;
	let _currentRenderTarget = null;
	let _currentFramebuffer = null;
	let _currentMaterialId = - 1;

	let _currentCamera = null;
	let _currentArrayCamera = null;

	const _currentViewport = new Vector4();
	const _currentScissor = new Vector4();
	let _currentScissorTest = null;

	//

	let _width = _canvas.width;
	let _height = _canvas.height;

	let _pixelRatio = 1;
	let _opaqueSort = null;
	let _transparentSort = null;

	const _viewport = new Vector4( 0, 0, _width, _height );
	const _scissor = new Vector4( 0, 0, _width, _height );
	let _scissorTest = false;

	// frustum

	const _frustum = new Frustum();

	// clipping

	let _clippingEnabled = false;
	let _localClippingEnabled = false;

	// camera matrices cache

	const _projScreenMatrix = new Matrix4();

	const _vector3 = new Vector3();

	const _emptyScene = { background: null, fog: null, environment: null, overrideMaterial: null, isScene: true };

	function getTargetPixelRatio() {

		return _currentRenderTarget === null ? _pixelRatio : 1;

	}

	// initialize

	let _gl = _context;

	function getContext( contextNames, contextAttributes ) {

		for ( let i = 0; i < contextNames.length; i ++ ) {

			const contextName = contextNames[ i ];
			const context = _canvas.getContext( contextName, contextAttributes );
			if ( context !== null ) return context;

		}

		return null;

	}

	try {

		const contextAttributes = {
			alpha: _alpha,
			depth: _depth,
			stencil: _stencil,
			antialias: _antialias,
			premultipliedAlpha: _premultipliedAlpha,
			preserveDrawingBuffer: _preserveDrawingBuffer,
			powerPreference: _powerPreference,
			failIfMajorPerformanceCaveat: _failIfMajorPerformanceCaveat
		};

		// event listeners must be registered before WebGL context is created, see #12753

		_canvas.addEventListener( 'webglcontextlost', onContextLost, false );
		_canvas.addEventListener( 'webglcontextrestored', onContextRestore, false );

		if ( _gl === null ) {

			const contextNames = [ 'webgl2', 'webgl', 'experimental-webgl' ];

			if ( _this.isWebGL1Renderer === true ) {

				contextNames.shift();

			}

			_gl = getContext( contextNames, contextAttributes );

			if ( _gl === null ) {

				if ( getContext( contextNames ) ) {

					throw new Error( 'Error creating WebGL context with your selected attributes.' );

				} else {

					throw new Error( 'Error creating WebGL context.' );

				}

			}

		}

		// Some experimental-webgl implementations do not have getShaderPrecisionFormat

		if ( _gl.getShaderPrecisionFormat === undefined ) {

			_gl.getShaderPrecisionFormat = function () {

				return { 'rangeMin': 1, 'rangeMax': 1, 'precision': 1 };

			};

		}

	} catch ( error ) {

		console.error( 'THREE.WebGLRenderer: ' + error.message );
		throw error;

	}

	let extensions, capabilities, state, info;
	let properties, textures, cubemaps, attributes, geometries, objects;
	let programCache, materials, renderLists, renderStates, clipping;

	let background, morphtargets, bufferRenderer, indexedBufferRenderer;

	let utils, bindingStates;

	function initGLContext() {

		extensions = new WebGLExtensions( _gl );

		capabilities = new WebGLCapabilities( _gl, extensions, parameters );

		if ( capabilities.isWebGL2 === false ) {

			extensions.get( 'WEBGL_depth_texture' );
			extensions.get( 'OES_texture_float' );
			extensions.get( 'OES_texture_half_float' );
			extensions.get( 'OES_texture_half_float_linear' );
			extensions.get( 'OES_standard_derivatives' );
			extensions.get( 'OES_element_index_uint' );
			extensions.get( 'OES_vertex_array_object' );
			extensions.get( 'ANGLE_instanced_arrays' );

		}

		extensions.get( 'OES_texture_float_linear' );

		utils = new WebGLUtils( _gl, extensions, capabilities );

		state = new WebGLState( _gl, extensions, capabilities );
		state.scissor( _currentScissor.copy( _scissor ).multiplyScalar( _pixelRatio ).floor() );
		state.viewport( _currentViewport.copy( _viewport ).multiplyScalar( _pixelRatio ).floor() );

		info = new WebGLInfo( _gl );
		properties = new WebGLProperties();
		textures = new WebGLTextures( _gl, extensions, state, properties, capabilities, utils, info );
		cubemaps = new WebGLCubeMaps( _this );
		attributes = new WebGLAttributes( _gl, capabilities );
		bindingStates = new WebGLBindingStates( _gl, extensions, attributes, capabilities );
		geometries = new WebGLGeometries( _gl, attributes, info, bindingStates );
		objects = new WebGLObjects( _gl, geometries, attributes, info );
		morphtargets = new WebGLMorphtargets( _gl );
		clipping = new WebGLClipping( properties );
		programCache = new WebGLPrograms( _this, cubemaps, extensions, capabilities, bindingStates, clipping );
		materials = new WebGLMaterials( properties );
		renderLists = new WebGLRenderLists( properties );
		renderStates = new WebGLRenderStates( extensions, capabilities );
		background = new WebGLBackground( _this, cubemaps, state, objects, _premultipliedAlpha );

		bufferRenderer = new WebGLBufferRenderer( _gl, extensions, info, capabilities );
		indexedBufferRenderer = new WebGLIndexedBufferRenderer( _gl, extensions, info, capabilities );

		info.programs = programCache.programs;

		_this.capabilities = capabilities;
		_this.extensions = extensions;
		_this.properties = properties;
		_this.renderLists = renderLists;
		_this.state = state;
		_this.info = info;

	}

	initGLContext();

	// xr

	const xr = new WebXRManager( _this, _gl );

	this.xr = xr;

	// shadow map

	const shadowMap = new WebGLShadowMap( _this, objects, capabilities.maxTextureSize );

	this.shadowMap = shadowMap;

	// API

	this.getContext = function () {

		return _gl;

	};

	this.getContextAttributes = function () {

		return _gl.getContextAttributes();

	};

	this.forceContextLoss = function () {

		const extension = extensions.get( 'WEBGL_lose_context' );
		if ( extension ) extension.loseContext();

	};

	this.forceContextRestore = function () {

		const extension = extensions.get( 'WEBGL_lose_context' );
		if ( extension ) extension.restoreContext();

	};

	this.getPixelRatio = function () {

		return _pixelRatio;

	};

	this.setPixelRatio = function ( value ) {

		if ( value === undefined ) return;

		_pixelRatio = value;

		this.setSize( _width, _height, false );

	};

	this.getSize = function ( target ) {

		if ( target === undefined ) {

			console.warn( 'WebGLRenderer: .getsize() now requires a Vector2 as an argument' );

			target = new Vector2();

		}

		return target.set( _width, _height );

	};

	this.setSize = function ( width, height, updateStyle ) {

		if ( xr.isPresenting ) {

			console.warn( 'THREE.WebGLRenderer: Can\'t change size while VR device is presenting.' );
			return;

		}

		_width = width;
		_height = height;

		_canvas.width = Math.floor( width * _pixelRatio );
		_canvas.height = Math.floor( height * _pixelRatio );

		if ( updateStyle !== false ) {

			_canvas.style.width = width + 'px';
			_canvas.style.height = height + 'px';

		}

		this.setViewport( 0, 0, width, height );

	};

	this.getDrawingBufferSize = function ( target ) {

		if ( target === undefined ) {

			console.warn( 'WebGLRenderer: .getdrawingBufferSize() now requires a Vector2 as an argument' );

			target = new Vector2();

		}

		return target.set( _width * _pixelRatio, _height * _pixelRatio ).floor();

	};

	this.setDrawingBufferSize = function ( width, height, pixelRatio ) {

		_width = width;
		_height = height;

		_pixelRatio = pixelRatio;

		_canvas.width = Math.floor( width * pixelRatio );
		_canvas.height = Math.floor( height * pixelRatio );

		this.setViewport( 0, 0, width, height );

	};

	this.getCurrentViewport = function ( target ) {

		if ( target === undefined ) {

			console.warn( 'WebGLRenderer: .getCurrentViewport() now requires a Vector4 as an argument' );

			target = new Vector4();

		}

		return target.copy( _currentViewport );

	};

	this.getViewport = function ( target ) {

		return target.copy( _viewport );

	};

	this.setViewport = function ( x, y, width, height ) {

		if ( x.isVector4 ) {

			_viewport.set( x.x, x.y, x.z, x.w );

		} else {

			_viewport.set( x, y, width, height );

		}

		state.viewport( _currentViewport.copy( _viewport ).multiplyScalar( _pixelRatio ).floor() );

	};

	this.getScissor = function ( target ) {

		return target.copy( _scissor );

	};

	this.setScissor = function ( x, y, width, height ) {

		if ( x.isVector4 ) {

			_scissor.set( x.x, x.y, x.z, x.w );

		} else {

			_scissor.set( x, y, width, height );

		}

		state.scissor( _currentScissor.copy( _scissor ).multiplyScalar( _pixelRatio ).floor() );

	};

	this.getScissorTest = function () {

		return _scissorTest;

	};

	this.setScissorTest = function ( boolean ) {

		state.setScissorTest( _scissorTest = boolean );

	};

	this.setOpaqueSort = function ( method ) {

		_opaqueSort = method;

	};

	this.setTransparentSort = function ( method ) {

		_transparentSort = method;

	};

	// Clearing

	this.getClearColor = function ( target ) {

		if ( target === undefined ) {

			console.warn( 'WebGLRenderer: .getClearColor() now requires a Color as an argument' );

			target = new Color();

		}

		return target.copy( background.getClearColor() );

	};

	this.setClearColor = function () {

		background.setClearColor.apply( background, arguments );

	};

	this.getClearAlpha = function () {

		return background.getClearAlpha();

	};

	this.setClearAlpha = function () {

		background.setClearAlpha.apply( background, arguments );

	};

	this.clear = function ( color, depth, stencil ) {

		let bits = 0;

		if ( color === undefined || color ) bits |= _gl.COLOR_BUFFER_BIT;
		if ( depth === undefined || depth ) bits |= _gl.DEPTH_BUFFER_BIT;
		if ( stencil === undefined || stencil ) bits |= _gl.STENCIL_BUFFER_BIT;

		_gl.clear( bits );

	};

	this.clearColor = function () {

		this.clear( true, false, false );

	};

	this.clearDepth = function () {

		this.clear( false, true, false );

	};

	this.clearStencil = function () {

		this.clear( false, false, true );

	};

	//

	this.dispose = function () {

		_canvas.removeEventListener( 'webglcontextlost', onContextLost, false );
		_canvas.removeEventListener( 'webglcontextrestored', onContextRestore, false );

		renderLists.dispose();
		renderStates.dispose();
		properties.dispose();
		cubemaps.dispose();
		objects.dispose();
		bindingStates.dispose();

		xr.dispose();

		animation.stop();

	};

	// Events

	function onContextLost( event ) {

		event.preventDefault();

		console.log( 'THREE.WebGLRenderer: Context Lost.' );

		_isContextLost = true;

	}

	function onContextRestore( /* event */ ) {

		console.log( 'THREE.WebGLRenderer: Context Restored.' );

		_isContextLost = false;

		initGLContext();

	}

	function onMaterialDispose( event ) {

		const material = event.target;

		material.removeEventListener( 'dispose', onMaterialDispose );

		deallocateMaterial( material );

	}

	// Buffer deallocation

	function deallocateMaterial( material ) {

		releaseMaterialProgramReference( material );

		properties.remove( material );

	}


	function releaseMaterialProgramReference( material ) {

		const programInfo = properties.get( material ).program;

		if ( programInfo !== undefined ) {

			programCache.releaseProgram( programInfo );

		}

	}

	// Buffer rendering

	function renderObjectImmediate( object, program ) {

		object.render( function ( object ) {

			_this.renderBufferImmediate( object, program );

		} );

	}

	this.renderBufferImmediate = function ( object, program ) {

		bindingStates.initAttributes();

		const buffers = properties.get( object );

		if ( object.hasPositions && ! buffers.position ) buffers.position = _gl.createBuffer();
		if ( object.hasNormals && ! buffers.normal ) buffers.normal = _gl.createBuffer();
		if ( object.hasUvs && ! buffers.uv ) buffers.uv = _gl.createBuffer();
		if ( object.hasColors && ! buffers.color ) buffers.color = _gl.createBuffer();

		const programAttributes = program.getAttributes();

		if ( object.hasPositions ) {

			_gl.bindBuffer( _gl.ARRAY_BUFFER, buffers.position );
			_gl.bufferData( _gl.ARRAY_BUFFER, object.positionArray, _gl.DYNAMIC_DRAW );

			bindingStates.enableAttribute( programAttributes.position );
			_gl.vertexAttribPointer( programAttributes.position, 3, _gl.FLOAT, false, 0, 0 );

		}

		if ( object.hasNormals ) {

			_gl.bindBuffer( _gl.ARRAY_BUFFER, buffers.normal );
			_gl.bufferData( _gl.ARRAY_BUFFER, object.normalArray, _gl.DYNAMIC_DRAW );

			bindingStates.enableAttribute( programAttributes.normal );
			_gl.vertexAttribPointer( programAttributes.normal, 3, _gl.FLOAT, false, 0, 0 );

		}

		if ( object.hasUvs ) {

			_gl.bindBuffer( _gl.ARRAY_BUFFER, buffers.uv );
			_gl.bufferData( _gl.ARRAY_BUFFER, object.uvArray, _gl.DYNAMIC_DRAW );

			bindingStates.enableAttribute( programAttributes.uv );
			_gl.vertexAttribPointer( programAttributes.uv, 2, _gl.FLOAT, false, 0, 0 );

		}

		if ( object.hasColors ) {

			_gl.bindBuffer( _gl.ARRAY_BUFFER, buffers.color );
			_gl.bufferData( _gl.ARRAY_BUFFER, object.colorArray, _gl.DYNAMIC_DRAW );

			bindingStates.enableAttribute( programAttributes.color );
			_gl.vertexAttribPointer( programAttributes.color, 3, _gl.FLOAT, false, 0, 0 );

		}

		bindingStates.disableUnusedAttributes();

		_gl.drawArrays( _gl.TRIANGLES, 0, object.count );

		object.count = 0;

	};

	this.renderBufferDirect = function ( camera, scene, geometry, material, object, group ) {

		if ( scene === null ) scene = _emptyScene; // renderBufferDirect second parameter used to be fog (could be null)

		const frontFaceCW = ( object.isMesh && object.matrixWorld.determinant() < 0 );

		const program = setProgram( camera, scene, material, object );

		state.setMaterial( material, frontFaceCW );

		//

		let index = geometry.index;
		const position = geometry.attributes.position;

		//

		if ( index === null ) {

			if ( position === undefined || position.count === 0 ) return;

		} else if ( index.count === 0 ) {

			return;

		}

		//

		let rangeFactor = 1;

		if ( material.wireframe === true ) {

			index = geometries.getWireframeAttribute( geometry );
			rangeFactor = 2;

		}

		if ( material.morphTargets || material.morphNormals ) {

			morphtargets.update( object, geometry, material, program );

		}

		bindingStates.setup( object, material, program, geometry, index );

		let attribute;
		let renderer = bufferRenderer;

		if ( index !== null ) {

			attribute = attributes.get( index );

			renderer = indexedBufferRenderer;
			renderer.setIndex( attribute );

		}

		//

		const dataCount = ( index !== null ) ? index.count : position.count;

		const rangeStart = geometry.drawRange.start * rangeFactor;
		const rangeCount = geometry.drawRange.count * rangeFactor;

		const groupStart = group !== null ? group.start * rangeFactor : 0;
		const groupCount = group !== null ? group.count * rangeFactor : Infinity;

		const drawStart = Math.max( rangeStart, groupStart );
		const drawEnd = Math.min( dataCount, rangeStart + rangeCount, groupStart + groupCount ) - 1;

		const drawCount = Math.max( 0, drawEnd - drawStart + 1 );

		if ( drawCount === 0 ) return;

		//

		if ( object.isMesh ) {

			if ( material.wireframe === true ) {

				state.setLineWidth( material.wireframeLinewidth * getTargetPixelRatio() );
				renderer.setMode( _gl.LINES );

			} else {

				renderer.setMode( _gl.TRIANGLES );

			}

		} else if ( object.isLine ) {

			let lineWidth = material.linewidth;

			if ( lineWidth === undefined ) lineWidth = 1; // Not using Line*Material

			state.setLineWidth( lineWidth * getTargetPixelRatio() );

			if ( object.isLineSegments ) {

				renderer.setMode( _gl.LINES );

			} else if ( object.isLineLoop ) {

				renderer.setMode( _gl.LINE_LOOP );

			} else {

				renderer.setMode( _gl.LINE_STRIP );

			}

		} else if ( object.isPoints ) {

			renderer.setMode( _gl.POINTS );

		} else if ( object.isSprite ) {

			renderer.setMode( _gl.TRIANGLES );

		}

		if ( object.isInstancedMesh ) {

			renderer.renderInstances( drawStart, drawCount, object.count );

		} else if ( geometry.isInstancedBufferGeometry ) {

			const instanceCount = Math.min( geometry.instanceCount, geometry._maxInstanceCount );

			renderer.renderInstances( drawStart, drawCount, instanceCount );

		} else {

			renderer.render( drawStart, drawCount );

		}

	};

	// Compile

	this.compile = function ( scene, camera ) {

		currentRenderState = renderStates.get( scene, camera );
		currentRenderState.init();

		scene.traverseVisible( function ( object ) {

			if ( object.isLight && object.layers.test( camera.layers ) ) {

				currentRenderState.pushLight( object );

				if ( object.castShadow ) {

					currentRenderState.pushShadow( object );

				}

			}

		} );

		currentRenderState.setupLights( camera );

		const compiled = new WeakMap();

		scene.traverse( function ( object ) {

			const material = object.material;

			if ( material ) {

				if ( Array.isArray( material ) ) {

					for ( let i = 0; i < material.length; i ++ ) {

						const material2 = material[ i ];

						if ( compiled.has( material2 ) === false ) {

							initMaterial( material2, scene, object );
							compiled.set( material2 );

						}

					}

				} else if ( compiled.has( material ) === false ) {

					initMaterial( material, scene, object );
					compiled.set( material );

				}

			}

		} );

	};

	// Animation Loop

	let onAnimationFrameCallback = null;

	function onAnimationFrame( time ) {

		if ( xr.isPresenting ) return;
		if ( onAnimationFrameCallback ) onAnimationFrameCallback( time );

	}

	const animation = new WebGLAnimation();
	animation.setAnimationLoop( onAnimationFrame );

	if ( typeof window !== 'undefined' ) animation.setContext( window );

	this.setAnimationLoop = function ( callback ) {

		onAnimationFrameCallback = callback;
		xr.setAnimationLoop( callback );

		( callback === null ) ? animation.stop() : animation.start();

	};

	// Rendering

	this.render = function ( scene, camera ) {

		let renderTarget, forceClear;

		if ( arguments[ 2 ] !== undefined ) {

			console.warn( 'THREE.WebGLRenderer.render(): the renderTarget argument has been removed. Use .setRenderTarget() instead.' );
			renderTarget = arguments[ 2 ];

		}

		if ( arguments[ 3 ] !== undefined ) {

			console.warn( 'THREE.WebGLRenderer.render(): the forceClear argument has been removed. Use .clear() instead.' );
			forceClear = arguments[ 3 ];

		}

		if ( camera !== undefined && camera.isCamera !== true ) {

			console.error( 'THREE.WebGLRenderer.render: camera is not an instance of THREE.Camera.' );
			return;

		}

		if ( _isContextLost === true ) return;

		// reset caching for this frame

		bindingStates.resetDefaultState();
		_currentMaterialId = - 1;
		_currentCamera = null;

		// update scene graph

		if ( scene.autoUpdate === true ) scene.updateMatrixWorld();

		// update camera matrices and frustum

		if ( camera.parent === null ) camera.updateMatrixWorld();

		if ( xr.enabled === true && xr.isPresenting === true ) {

			camera = xr.getCamera( camera );

		}

		//
		if ( scene.isScene === true ) scene.onBeforeRender( _this, scene, camera, renderTarget || _currentRenderTarget );

		currentRenderState = renderStates.get( scene, camera );
		currentRenderState.init();

		_projScreenMatrix.multiplyMatrices( camera.projectionMatrix, camera.matrixWorldInverse );
		_frustum.setFromProjectionMatrix( _projScreenMatrix );

		_localClippingEnabled = this.localClippingEnabled;
		_clippingEnabled = clipping.init( this.clippingPlanes, _localClippingEnabled, camera );

		currentRenderList = renderLists.get( scene, camera );
		currentRenderList.init();

		projectObject( scene, camera, 0, _this.sortObjects );

		currentRenderList.finish();

		if ( _this.sortObjects === true ) {

			currentRenderList.sort( _opaqueSort, _transparentSort );

		}

		//

		if ( _clippingEnabled === true ) clipping.beginShadows();

		const shadowsArray = currentRenderState.state.shadowsArray;

		shadowMap.render( shadowsArray, scene, camera );

		currentRenderState.setupLights( camera );

		if ( _clippingEnabled === true ) clipping.endShadows();

		//

		if ( this.info.autoReset === true ) this.info.reset();

		if ( renderTarget !== undefined ) {

			this.setRenderTarget( renderTarget );

		}

		//

		background.render( currentRenderList, scene, camera, forceClear );

		// render scene

		const opaqueObjects = currentRenderList.opaque;
		const transparentObjects = currentRenderList.transparent;

		if ( opaqueObjects.length > 0 ) renderObjects( opaqueObjects, scene, camera );
		if ( transparentObjects.length > 0 ) renderObjects( transparentObjects, scene, camera );

		//

		if ( scene.isScene === true ) scene.onAfterRender( _this, scene, camera );

		//

		if ( _currentRenderTarget !== null ) {

			// Generate mipmap if we're using any kind of mipmap filtering

			textures.updateRenderTargetMipmap( _currentRenderTarget );

			// resolve multisample renderbuffers to a single-sample texture if necessary

			textures.updateMultisampleRenderTarget( _currentRenderTarget );

		}

		// Ensure depth buffer writing is enabled so it can be cleared on next render

		state.buffers.depth.setTest( true );
		state.buffers.depth.setMask( true );
		state.buffers.color.setMask( true );

		state.setPolygonOffset( false );

		// _gl.finish();

		currentRenderList = null;
		currentRenderState = null;

	};

	function projectObject( object, camera, groupOrder, sortObjects ) {

		if ( object.visible === false ) return;

		const visible = object.layers.test( camera.layers );

		if ( visible ) {

			if ( object.isGroup ) {

				groupOrder = object.renderOrder;

			} else if ( object.isLOD ) {

				if ( object.autoUpdate === true ) object.update( camera );

			} else if ( object.isLight ) {

				currentRenderState.pushLight( object );

				if ( object.castShadow ) {

					currentRenderState.pushShadow( object );

				}

			} else if ( object.isSprite ) {

				if ( ! object.frustumCulled || _frustum.intersectsSprite( object ) ) {

					if ( sortObjects ) {

						_vector3.setFromMatrixPosition( object.matrixWorld )
							.applyMatrix4( _projScreenMatrix );

					}

					const geometry = objects.update( object );
					const material = object.material;

					if ( material.visible ) {

						currentRenderList.push( object, geometry, material, groupOrder, _vector3.z, null );

					}

				}

			} else if ( object.isImmediateRenderObject ) {

				if ( sortObjects ) {

					_vector3.setFromMatrixPosition( object.matrixWorld )
						.applyMatrix4( _projScreenMatrix );

				}

				currentRenderList.push( object, null, object.material, groupOrder, _vector3.z, null );

			} else if ( object.isMesh || object.isLine || object.isPoints ) {

				if ( object.isSkinnedMesh ) {

					// update skeleton only once in a frame

					if ( object.skeleton.frame !== info.render.frame ) {

						object.skeleton.update();
						object.skeleton.frame = info.render.frame;

					}

				}

				if ( ! object.frustumCulled || _frustum.intersectsObject( object ) ) {

					if ( sortObjects ) {

						_vector3.setFromMatrixPosition( object.matrixWorld )
							.applyMatrix4( _projScreenMatrix );

					}

					const geometry = objects.update( object );
					const material = object.material;

					if ( Array.isArray( material ) ) {

						const groups = geometry.groups;

						for ( let i = 0, l = groups.length; i < l; i ++ ) {

							const group = groups[ i ];
							const groupMaterial = material[ group.materialIndex ];

							if ( groupMaterial && groupMaterial.visible ) {

								currentRenderList.push( object, geometry, groupMaterial, groupOrder, _vector3.z, group );

							}

						}

					} else if ( material.visible ) {

						currentRenderList.push( object, geometry, material, groupOrder, _vector3.z, null );

					}

				}

			}

		}

		const children = object.children;

		for ( let i = 0, l = children.length; i < l; i ++ ) {

			projectObject( children[ i ], camera, groupOrder, sortObjects );

		}

	}

	function renderObjects( renderList, scene, camera ) {

		const overrideMaterial = scene.isScene === true ? scene.overrideMaterial : null;

		for ( let i = 0, l = renderList.length; i < l; i ++ ) {

			const renderItem = renderList[ i ];

			const object = renderItem.object;
			const geometry = renderItem.geometry;
			const material = overrideMaterial === null ? renderItem.material : overrideMaterial;
			const group = renderItem.group;

			if ( camera.isArrayCamera ) {

				_currentArrayCamera = camera;

				const cameras = camera.cameras;

				for ( let j = 0, jl = cameras.length; j < jl; j ++ ) {

					const camera2 = cameras[ j ];

					if ( object.layers.test( camera2.layers ) ) {

						state.viewport( _currentViewport.copy( camera2.viewport ) );

						currentRenderState.setupLights( camera2 );

						renderObject( object, scene, camera2, geometry, material, group );

					}

				}

			} else {

				_currentArrayCamera = null;

				renderObject( object, scene, camera, geometry, material, group );

			}

		}

	}

	function renderObject( object, scene, camera, geometry, material, group ) {

		object.onBeforeRender( _this, scene, camera, geometry, material, group );
		currentRenderState = renderStates.get( scene, _currentArrayCamera || camera );

		object.modelViewMatrix.multiplyMatrices( camera.matrixWorldInverse, object.matrixWorld );
		object.normalMatrix.getNormalMatrix( object.modelViewMatrix );

		if ( object.isImmediateRenderObject ) {

			const program = setProgram( camera, scene, material, object );

			state.setMaterial( material );

			bindingStates.reset();

			renderObjectImmediate( object, program );

		} else {

			_this.renderBufferDirect( camera, scene, geometry, material, object, group );

		}

		object.onAfterRender( _this, scene, camera, geometry, material, group );
		currentRenderState = renderStates.get( scene, _currentArrayCamera || camera );

	}

	function initMaterial( material, scene, object ) {

		if ( scene.isScene !== true ) scene = _emptyScene; // scene could be a Mesh, Line, Points, ...

		const materialProperties = properties.get( material );

		const lights = currentRenderState.state.lights;
		const shadowsArray = currentRenderState.state.shadowsArray;

		const lightsStateVersion = lights.state.version;

		const parameters = programCache.getParameters( material, lights.state, shadowsArray, scene, object );
		const programCacheKey = programCache.getProgramCacheKey( parameters );

		let program = materialProperties.program;
		let programChange = true;

		if ( program === undefined ) {

			// new material
			material.addEventListener( 'dispose', onMaterialDispose );

		} else if ( program.cacheKey !== programCacheKey ) {

			// changed glsl or parameters
			releaseMaterialProgramReference( material );

		} else if ( materialProperties.lightsStateVersion !== lightsStateVersion ) {

			programChange = false;

		} else if ( parameters.shaderID !== undefined ) {

			// same glsl and uniform list, envMap still needs the update here to avoid a frame-late effect

			const environment = material.isMeshStandardMaterial ? scene.environment : null;
			materialProperties.envMap = cubemaps.get( material.envMap || environment );

			return;

		} else {

			// only rebuild uniform list
			programChange = false;

		}

		if ( programChange ) {

			parameters.uniforms = programCache.getUniforms( material );

			material.onBeforeCompile( parameters, _this );

			program = programCache.acquireProgram( parameters, programCacheKey );

			materialProperties.program = program;
			materialProperties.uniforms = parameters.uniforms;
			materialProperties.outputEncoding = parameters.outputEncoding;

		}

		const uniforms = materialProperties.uniforms;

		if ( ! material.isShaderMaterial &&
			! material.isRawShaderMaterial ||
			material.clipping === true ) {

			materialProperties.numClippingPlanes = clipping.numPlanes;
			materialProperties.numIntersection = clipping.numIntersection;
			uniforms.clippingPlanes = clipping.uniform;

		}

		materialProperties.environment = material.isMeshStandardMaterial ? scene.environment : null;
		materialProperties.fog = scene.fog;
		materialProperties.envMap = cubemaps.get( material.envMap || materialProperties.environment );

		// store the light setup it was created for

		materialProperties.needsLights = materialNeedsLights( material );
		materialProperties.lightsStateVersion = lightsStateVersion;

		if ( materialProperties.needsLights ) {

			// wire up the material to this renderer's lighting state

			uniforms.ambientLightColor.value = lights.state.ambient;
			uniforms.lightProbe.value = lights.state.probe;
			uniforms.directionalLights.value = lights.state.directional;
			uniforms.directionalLightShadows.value = lights.state.directionalShadow;
			uniforms.spotLights.value = lights.state.spot;
			uniforms.spotLightShadows.value = lights.state.spotShadow;
			uniforms.rectAreaLights.value = lights.state.rectArea;
			uniforms.ltc_1.value = lights.state.rectAreaLTC1;
			uniforms.ltc_2.value = lights.state.rectAreaLTC2;
			uniforms.pointLights.value = lights.state.point;
			uniforms.pointLightShadows.value = lights.state.pointShadow;
			uniforms.hemisphereLights.value = lights.state.hemi;

			uniforms.directionalShadowMap.value = lights.state.directionalShadowMap;
			uniforms.directionalShadowMatrix.value = lights.state.directionalShadowMatrix;
			uniforms.spotShadowMap.value = lights.state.spotShadowMap;
			uniforms.spotShadowMatrix.value = lights.state.spotShadowMatrix;
			uniforms.pointShadowMap.value = lights.state.pointShadowMap;
			uniforms.pointShadowMatrix.value = lights.state.pointShadowMatrix;
			// TODO (abelnation): add area lights shadow info to uniforms

		}

		const progUniforms = materialProperties.program.getUniforms();
		const uniformsList = WebGLUniforms.seqWithValue( progUniforms.seq, uniforms );

		materialProperties.uniformsList = uniformsList;

	}

	function setProgram( camera, scene, material, object ) {

		if ( scene.isScene !== true ) scene = _emptyScene; // scene could be a Mesh, Line, Points, ...

		textures.resetTextureUnits();

		const fog = scene.fog;
		const environment = material.isMeshStandardMaterial ? scene.environment : null;
		const encoding = ( _currentRenderTarget === null ) ? _this.outputEncoding : _currentRenderTarget.texture.encoding;
		const envMap = cubemaps.get( material.envMap || environment );

		const materialProperties = properties.get( material );
		const lights = currentRenderState.state.lights;

		if ( _clippingEnabled === true ) {

			if ( _localClippingEnabled === true || camera !== _currentCamera ) {

				const useCache =
					camera === _currentCamera &&
					material.id === _currentMaterialId;

				// we might want to call this function with some ClippingGroup
				// object instead of the material, once it becomes feasible
				// (#8465, #8379)
				clipping.setState( material, camera, useCache );

			}

		}

		if ( material.version === materialProperties.__version ) {

			if ( material.fog && materialProperties.fog !== fog ) {

				initMaterial( material, scene, object );

			} else if ( materialProperties.environment !== environment ) {

				initMaterial( material, scene, object );

			} else if ( materialProperties.needsLights && ( materialProperties.lightsStateVersion !== lights.state.version ) ) {

				initMaterial( material, scene, object );

			} else if ( materialProperties.numClippingPlanes !== undefined &&
				( materialProperties.numClippingPlanes !== clipping.numPlanes ||
				materialProperties.numIntersection !== clipping.numIntersection ) ) {

				initMaterial( material, scene, object );

			} else if ( materialProperties.outputEncoding !== encoding ) {

				initMaterial( material, scene, object );

			} else if ( materialProperties.envMap !== envMap ) {

				initMaterial( material, scene, object );

			}

		} else {

			initMaterial( material, scene, object );
			materialProperties.__version = material.version;

		}

		let refreshProgram = false;
		let refreshMaterial = false;
		let refreshLights = false;

		const program = materialProperties.program,
			p_uniforms = program.getUniforms(),
			m_uniforms = materialProperties.uniforms;

		if ( state.useProgram( program.program ) ) {

			refreshProgram = true;
			refreshMaterial = true;
			refreshLights = true;

		}

		if ( material.id !== _currentMaterialId ) {

			_currentMaterialId = material.id;

			refreshMaterial = true;

		}

		if ( refreshProgram || _currentCamera !== camera ) {

			p_uniforms.setValue( _gl, 'projectionMatrix', camera.projectionMatrix );

			if ( capabilities.logarithmicDepthBuffer ) {

				p_uniforms.setValue( _gl, 'logDepthBufFC',
					2.0 / ( Math.log( camera.far + 1.0 ) / Math.LN2 ) );

			}

			if ( _currentCamera !== camera ) {

				_currentCamera = camera;

				// lighting uniforms depend on the camera so enforce an update
				// now, in case this material supports lights - or later, when
				// the next material that does gets activated:

				refreshMaterial = true;		// set to true on material change
				refreshLights = true;		// remains set until update done

			}

			// load material specific uniforms
			// (shader material also gets them for the sake of genericity)

			if ( material.isShaderMaterial ||
				material.isMeshPhongMaterial ||
				material.isMeshToonMaterial ||
				material.isMeshStandardMaterial ||
				material.envMap ) {

				const uCamPos = p_uniforms.map.cameraPosition;

				if ( uCamPos !== undefined ) {

					uCamPos.setValue( _gl,
						_vector3.setFromMatrixPosition( camera.matrixWorld ) );

				}

			}

			if ( material.isMeshPhongMaterial ||
				material.isMeshToonMaterial ||
				material.isMeshLambertMaterial ||
				material.isMeshBasicMaterial ||
				material.isMeshStandardMaterial ||
				material.isShaderMaterial ) {

				p_uniforms.setValue( _gl, 'isOrthographic', camera.isOrthographicCamera === true );

			}

			if ( material.isMeshPhongMaterial ||
				material.isMeshToonMaterial ||
				material.isMeshLambertMaterial ||
				material.isMeshBasicMaterial ||
				material.isMeshStandardMaterial ||
				material.isShaderMaterial ||
				material.isShadowMaterial ||
				material.skinning ) {

				p_uniforms.setValue( _gl, 'viewMatrix', camera.matrixWorldInverse );

			}

		}

		// skinning uniforms must be set even if material didn't change
		// auto-setting of texture unit for bone texture must go before other textures
		// otherwise textures used for skinning can take over texture units reserved for other material textures

		if ( material.skinning ) {

			p_uniforms.setOptional( _gl, object, 'bindMatrix' );
			p_uniforms.setOptional( _gl, object, 'bindMatrixInverse' );

			const skeleton = object.skeleton;

			if ( skeleton ) {

				const bones = skeleton.bones;

				if ( capabilities.floatVertexTextures ) {

					if ( skeleton.boneTexture === null ) {

						// layout (1 matrix = 4 pixels)
						//      RGBA RGBA RGBA RGBA (=> column1, column2, column3, column4)
						//  with  8x8  pixel texture max   16 bones * 4 pixels =  (8 * 8)
						//       16x16 pixel texture max   64 bones * 4 pixels = (16 * 16)
						//       32x32 pixel texture max  256 bones * 4 pixels = (32 * 32)
						//       64x64 pixel texture max 1024 bones * 4 pixels = (64 * 64)


						let size = Math.sqrt( bones.length * 4 ); // 4 pixels needed for 1 matrix
						size = MathUtils.ceilPowerOfTwo( size );
						size = Math.max( size, 4 );

						const boneMatrices = new Float32Array( size * size * 4 ); // 4 floats per RGBA pixel
						boneMatrices.set( skeleton.boneMatrices ); // copy current values

						const boneTexture = new DataTexture( boneMatrices, size, size, RGBAFormat, FloatType );

						skeleton.boneMatrices = boneMatrices;
						skeleton.boneTexture = boneTexture;
						skeleton.boneTextureSize = size;

					}

					p_uniforms.setValue( _gl, 'boneTexture', skeleton.boneTexture, textures );
					p_uniforms.setValue( _gl, 'boneTextureSize', skeleton.boneTextureSize );

				} else {

					p_uniforms.setOptional( _gl, skeleton, 'boneMatrices' );

				}

			}

		}

		if ( refreshMaterial || materialProperties.receiveShadow !== object.receiveShadow ) {

			materialProperties.receiveShadow = object.receiveShadow;
			p_uniforms.setValue( _gl, 'receiveShadow', object.receiveShadow );

		}

		if ( refreshMaterial ) {

			p_uniforms.setValue( _gl, 'toneMappingExposure', _this.toneMappingExposure );

			if ( materialProperties.needsLights ) {

				// the current material requires lighting info

				// note: all lighting uniforms are always set correctly
				// they simply reference the renderer's state for their
				// values
				//
				// use the current material's .needsUpdate flags to set
				// the GL state when required

				markUniformsLightsNeedsUpdate( m_uniforms, refreshLights );

			}

			// refresh uniforms common to several materials

			if ( fog && material.fog ) {

				materials.refreshFogUniforms( m_uniforms, fog );

			}

			materials.refreshMaterialUniforms( m_uniforms, material, _pixelRatio, _height );

			WebGLUniforms.upload( _gl, materialProperties.uniformsList, m_uniforms, textures );

		}

		if ( material.isShaderMaterial && material.uniformsNeedUpdate === true ) {

			WebGLUniforms.upload( _gl, materialProperties.uniformsList, m_uniforms, textures );
			material.uniformsNeedUpdate = false;

		}

		if ( material.isSpriteMaterial ) {

			p_uniforms.setValue( _gl, 'center', object.center );

		}

		// common matrices

		p_uniforms.setValue( _gl, 'modelViewMatrix', object.modelViewMatrix );
		p_uniforms.setValue( _gl, 'normalMatrix', object.normalMatrix );
		p_uniforms.setValue( _gl, 'modelMatrix', object.matrixWorld );

		return program;

	}

	// If uniforms are marked as clean, they don't need to be loaded to the GPU.

	function markUniformsLightsNeedsUpdate( uniforms, value ) {

		uniforms.ambientLightColor.needsUpdate = value;
		uniforms.lightProbe.needsUpdate = value;

		uniforms.directionalLights.needsUpdate = value;
		uniforms.directionalLightShadows.needsUpdate = value;
		uniforms.pointLights.needsUpdate = value;
		uniforms.pointLightShadows.needsUpdate = value;
		uniforms.spotLights.needsUpdate = value;
		uniforms.spotLightShadows.needsUpdate = value;
		uniforms.rectAreaLights.needsUpdate = value;
		uniforms.hemisphereLights.needsUpdate = value;

	}

	function materialNeedsLights( material ) {

		return material.isMeshLambertMaterial || material.isMeshToonMaterial || material.isMeshPhongMaterial ||
			material.isMeshStandardMaterial || material.isShadowMaterial ||
			( material.isShaderMaterial && material.lights === true );

	}

	//
	this.setFramebuffer = function ( value ) {

		if ( _framebuffer !== value && _currentRenderTarget === null ) _gl.bindFramebuffer( _gl.FRAMEBUFFER, value );

		_framebuffer = value;

	};

	this.getActiveCubeFace = function () {

		return _currentActiveCubeFace;

	};

	this.getActiveMipmapLevel = function () {

		return _currentActiveMipmapLevel;

	};

	this.getRenderList = function () {

		return currentRenderList;

	};

	this.setRenderList = function ( renderList ) {

		currentRenderList = renderList;

	};

	this.getRenderState = function () {

		return currentRenderState;

	};

	this.setRenderState = function ( renderState ) {

		currentRenderState = renderState;

	};

	this.getRenderTarget = function () {

		return _currentRenderTarget;

	};

	this.setRenderTarget = function ( renderTarget, activeCubeFace = 0, activeMipmapLevel = 0 ) {

		_currentRenderTarget = renderTarget;
		_currentActiveCubeFace = activeCubeFace;
		_currentActiveMipmapLevel = activeMipmapLevel;

		if ( renderTarget && properties.get( renderTarget ).__webglFramebuffer === undefined ) {

			textures.setupRenderTarget( renderTarget );

		}

		let framebuffer = _framebuffer;
		let isCube = false;

		if ( renderTarget ) {

			const __webglFramebuffer = properties.get( renderTarget ).__webglFramebuffer;

			if ( renderTarget.isWebGLCubeRenderTarget ) {

				framebuffer = __webglFramebuffer[ activeCubeFace ];
				isCube = true;

			} else if ( renderTarget.isWebGLMultisampleRenderTarget ) {

				framebuffer = properties.get( renderTarget ).__webglMultisampledFramebuffer;

			} else {

				framebuffer = __webglFramebuffer;

			}

			_currentViewport.copy( renderTarget.viewport );
			_currentScissor.copy( renderTarget.scissor );
			_currentScissorTest = renderTarget.scissorTest;

		} else {

			_currentViewport.copy( _viewport ).multiplyScalar( _pixelRatio ).floor();
			_currentScissor.copy( _scissor ).multiplyScalar( _pixelRatio ).floor();
			_currentScissorTest = _scissorTest;

		}

		if ( _currentFramebuffer !== framebuffer ) {

			_gl.bindFramebuffer( _gl.FRAMEBUFFER, framebuffer );
			_currentFramebuffer = framebuffer;

		}

		state.viewport( _currentViewport );
		state.scissor( _currentScissor );
		state.setScissorTest( _currentScissorTest );

		if ( isCube ) {

			const textureProperties = properties.get( renderTarget.texture );
			_gl.framebufferTexture2D( _gl.FRAMEBUFFER, _gl.COLOR_ATTACHMENT0, _gl.TEXTURE_CUBE_MAP_POSITIVE_X + activeCubeFace, textureProperties.__webglTexture, activeMipmapLevel );

		}

	};

	this.readRenderTargetPixels = function ( renderTarget, x, y, width, height, buffer, activeCubeFaceIndex ) {

		if ( ! ( renderTarget && renderTarget.isWebGLRenderTarget ) ) {

			console.error( 'THREE.WebGLRenderer.readRenderTargetPixels: renderTarget is not THREE.WebGLRenderTarget.' );
			return;

		}

		let framebuffer = properties.get( renderTarget ).__webglFramebuffer;

		if ( renderTarget.isWebGLCubeRenderTarget && activeCubeFaceIndex !== undefined ) {

			framebuffer = framebuffer[ activeCubeFaceIndex ];

		}

		if ( framebuffer ) {

			let restore = false;

			if ( framebuffer !== _currentFramebuffer ) {

				_gl.bindFramebuffer( _gl.FRAMEBUFFER, framebuffer );

				restore = true;

			}

			try {

				const texture = renderTarget.texture;
				const textureFormat = texture.format;
				const textureType = texture.type;

				if ( textureFormat !== RGBAFormat && utils.convert( textureFormat ) !== _gl.getParameter( _gl.IMPLEMENTATION_COLOR_READ_FORMAT ) ) {

					console.error( 'THREE.WebGLRenderer.readRenderTargetPixels: renderTarget is not in RGBA or implementation defined format.' );
					return;

				}

				if ( textureType !== UnsignedByteType && utils.convert( textureType ) !== _gl.getParameter( _gl.IMPLEMENTATION_COLOR_READ_TYPE ) && // IE11, Edge and Chrome Mac < 52 (#9513)
					! ( textureType === FloatType && ( capabilities.isWebGL2 || extensions.get( 'OES_texture_float' ) || extensions.get( 'WEBGL_color_buffer_float' ) ) ) && // Chrome Mac >= 52 and Firefox
					! ( textureType === HalfFloatType && ( capabilities.isWebGL2 ? extensions.get( 'EXT_color_buffer_float' ) : extensions.get( 'EXT_color_buffer_half_float' ) ) ) ) {

					console.error( 'THREE.WebGLRenderer.readRenderTargetPixels: renderTarget is not in UnsignedByteType or implementation defined type.' );
					return;

				}

				if ( _gl.checkFramebufferStatus( _gl.FRAMEBUFFER ) === _gl.FRAMEBUFFER_COMPLETE ) {

					// the following if statement ensures valid read requests (no out-of-bounds pixels, see #8604)

					if ( ( x >= 0 && x <= ( renderTarget.width - width ) ) && ( y >= 0 && y <= ( renderTarget.height - height ) ) ) {

						_gl.readPixels( x, y, width, height, utils.convert( textureFormat ), utils.convert( textureType ), buffer );

					}

				} else {

					console.error( 'THREE.WebGLRenderer.readRenderTargetPixels: readPixels from renderTarget failed. Framebuffer not complete.' );

				}

			} finally {

				if ( restore ) {

					_gl.bindFramebuffer( _gl.FRAMEBUFFER, _currentFramebuffer );

				}

			}

		}

	};

	this.copyFramebufferToTexture = function ( position, texture, level = 0 ) {

		const levelScale = Math.pow( 2, - level );
		const width = Math.floor( texture.image.width * levelScale );
		const height = Math.floor( texture.image.height * levelScale );
		const glFormat = utils.convert( texture.format );

		textures.setTexture2D( texture, 0 );

		_gl.copyTexImage2D( _gl.TEXTURE_2D, level, glFormat, position.x, position.y, width, height, 0 );

		state.unbindTexture();

	};

	this.copyTextureToTexture = function ( position, srcTexture, dstTexture, level = 0 ) {

		const width = srcTexture.image.width;
		const height = srcTexture.image.height;
		const glFormat = utils.convert( dstTexture.format );
		const glType = utils.convert( dstTexture.type );

		textures.setTexture2D( dstTexture, 0 );

		// As another texture upload may have changed pixelStorei
		// parameters, make sure they are correct for the dstTexture
		_gl.pixelStorei( _gl.UNPACK_FLIP_Y_WEBGL, dstTexture.flipY );
		_gl.pixelStorei( _gl.UNPACK_PREMULTIPLY_ALPHA_WEBGL, dstTexture.premultiplyAlpha );
		_gl.pixelStorei( _gl.UNPACK_ALIGNMENT, dstTexture.unpackAlignment );

		if ( srcTexture.isDataTexture ) {

			_gl.texSubImage2D( _gl.TEXTURE_2D, level, position.x, position.y, width, height, glFormat, glType, srcTexture.image.data );

		} else {

			if ( srcTexture.isCompressedTexture ) {

				_gl.compressedTexSubImage2D( _gl.TEXTURE_2D, level, position.x, position.y, srcTexture.mipmaps[ 0 ].width, srcTexture.mipmaps[ 0 ].height, glFormat, srcTexture.mipmaps[ 0 ].data );

			} else {

				_gl.texSubImage2D( _gl.TEXTURE_2D, level, position.x, position.y, glFormat, glType, srcTexture.image );

			}

		}

		// Generate mipmaps only when copying level 0
		if ( level === 0 && dstTexture.generateMipmaps ) _gl.generateMipmap( _gl.TEXTURE_2D );

		state.unbindTexture();

	};

	this.initTexture = function ( texture ) {

		textures.setTexture2D( texture, 0 );

		state.unbindTexture();

	};

	if ( typeof __THREE_DEVTOOLS__ !== 'undefined' ) {

		__THREE_DEVTOOLS__.dispatchEvent( new CustomEvent( 'observe', { detail: this } ) ); // eslint-disable-line no-undef

	}

}

export { WebGLRenderer };<|MERGE_RESOLUTION|>--- conflicted
+++ resolved
@@ -13,6 +13,7 @@
 import { Vector2 } from '../math/Vector2.js';
 import { Vector3 } from '../math/Vector3.js';
 import { Vector4 } from '../math/Vector4.js';
+import { Color } from '../math/Color.js';
 import { WebGLAnimation } from './webgl/WebGLAnimation.js';
 import { WebGLAttributes } from './webgl/WebGLAttributes.js';
 import { WebGLBackground } from './webgl/WebGLBackground.js';
@@ -37,12 +38,7 @@
 import { WebGLUniforms } from './webgl/WebGLUniforms.js';
 import { WebGLUtils } from './webgl/WebGLUtils.js';
 import { WebXRManager } from './webxr/WebXRManager.js';
-<<<<<<< HEAD
-import { WebGLMaterials } from "./webgl/WebGLMaterials.js";
-import { Color } from '../math/Color.js';
-=======
 import { WebGLMaterials } from './webgl/WebGLMaterials.js';
->>>>>>> 3744dd55
 
 function createCanvasElement() {
 
