<!DOCTYPE html>
<html lang="en">

<head>
	<title>three.js webgl - GLTFloader + Punctual Lights</title>
	<meta charset="utf-8">
	<meta name="viewport" content="width=device-width, user-scalable=no, minimum-scale=1.0, maximum-scale=1.0">
	<link type="text/css" rel="stylesheet" href="main.css">
</head>

<body>
	<div id="info">
		<a href="https://threejs.org" target="_blank" rel="noopener">three.js</a> - GLTFLoader + <a
			href="https://github.com/KhronosGroup/glTF/tree/main/extensions/2.0/Khronos/KHR_lights_punctual"
			target="_blank" rel="noopener">KHR_lights_punctual</a><br />
		Lamp by
		<a href="https://www.artstation.com/teresagviegas" target="_blank" rel="noopener">Teresa González Viegas</a>
	</div>

<<<<<<< HEAD
		<!-- Import maps polyfill -->
		<!-- Remove this when import maps will be widely supported -->
		<script async src="https://unpkg.com/es-module-shims@1.6.3/dist/es-module-shims.js"></script>

	<script type="importmap">
=======
		<script type="importmap">
>>>>>>> 3188e5b9
			{
				"imports": {
					"three": "../build/three.module.js",
					"three/addons/": "./jsm/"
				}
			}
		</script>

<<<<<<< HEAD
	<script type="module">
		
		import * as THREE from 'three';

		import { OrbitControls } from 'three/addons/controls/OrbitControls.js';
		import { GLTFLoader } from 'three/addons/loaders/GLTFLoader.js';
		import { RGBELoader } from 'three/addons/loaders/RGBELoader.js';

		import { GUI } from 'three/addons/libs/lil-gui.module.min.js';
		import { DRACOLoader } from 'three/addons/loaders/DRACOLoader.js';
		// Configure and create Draco decoder.
		const dracoLoader = new DRACOLoader();
		dracoLoader.setDecoderPath('jsm/libs/draco/');
		dracoLoader.setDecoderConfig({ type: 'js' });

		let camera, scene, renderer ,mixer, curAction , start =0;
		const actions = [] ;

		function switchAction(index) {
			if(curAction === actions[index] && curAction.isRunning()){ 
            return curAction.fadeOut(0.2)
        }
        curAction && curAction.stop() ;
        if(actions.length){ 
            actions[index].play()
            curAction =actions[index]
        }
		}
		const params = {
			punctualLightsEnabled: true,
			clapAction(){ 
				switchAction(0);
			},
			speed: 2,
			danceAction(){switchAction(1);},
			handsupAction(){switchAction(2);},
			hiAction(){switchAction(3);},
			hoverAction(){switchAction(4);},
			IdleAction(){switchAction(5);},
			relaxAction(){switchAction(6);},
			walkAction(){switchAction(7);},
		};

		init().then(render);

		async function init() {

			const container = document.createElement('div');
			document.body.appendChild(container);

			camera = new THREE.PerspectiveCamera(45, window.innerWidth / window.innerHeight, 0.25, 20);
			camera.position.set(- 2, 1.5, 3);

			scene = new THREE.Scene();
			const textureLoader = new THREE.TextureLoader();
			const rgbeLoader = new RGBELoader();
			const envMap = await rgbeLoader.loadAsync('textures/equirectangular/moonless_golf_1k.hdr ');
			envMap.mapping = THREE.EquirectangularReflectionMapping;

			scene.background = envMap;
			scene.environment = envMap;

			const loader = new GLTFLoader();
			loader.setDRACOLoader(dracoLoader);
			const gltf = await loader.loadAsync('models/gltf/LightsPunctualLamp.glb');
			// const gltfboy = await loader.loadAsync('models/gltf/boy.glb');
			const gltfboy0 = await loader.loadAsync('models/gltf/boy0.glb');

			console.log(gltfboy0);
			scene.add(gltf.scene,);
			gltfboy0.scene.position.x = -1
			const animations = gltfboy0.animations;

			mixer = new THREE.AnimationMixer(gltfboy0.scene);
/* 
			const clapAction = mixer.clipAction(animations[0]);
			const danceAction = mixer.clipAction(animations[1]);
			const handsupAction = mixer.clipAction(animations[2]);
			const hiAction = mixer.clipAction(animations[3]);
			const hoverAction = mixer.clipAction(animations[4]);
			const IdleAction = mixer.clipAction(animations[5]);
			const relaxAction = mixer.clipAction(animations[6]);
			const walkAction = mixer.clipAction(animations[7]); */

				for( const animation of  animations){ 

					actions.push( mixer.clipAction( animation))
				}
			let character1;
			for (const child of gltfboy0.scene.children[0].children) {
				if (child.name !== "character1") {
					child.visible = false;
					// break ;
				} else {
					character1 = child;
				}
			}
			// character1.position.x = 1 ;
			scene.add(gltfboy0.scene);
			let boySkin = textureLoader.load('models/gltf/boy.jpg', () => {
				character1.material = new THREE.MeshBasicMaterial({ map: boySkin });
				character1.material.needsUpdate = true;
			})

			const gui = new GUI();
			gui.add( params,'speed', 0, 10);
			gui.add(params,'clapAction');
			gui.add(params,'danceAction');
			gui.add(params,'handsupAction');
			gui.add(params,'hiAction');
			gui.add(params,'hoverAction');
			gui.add(params,'IdleAction');
			gui.add(params,'relaxAction');
			gui.add(params,'walkAction');
			gui.add(params, 'punctualLightsEnabled').onChange(toggleLights);
			gui.open();
=======
		<script type="module">

			import * as THREE from 'three';

			import { OrbitControls } from 'three/addons/controls/OrbitControls.js';
			import { GLTFLoader } from 'three/addons/loaders/GLTFLoader.js';
			import { RGBELoader } from 'three/addons/loaders/RGBELoader.js';

			import { GUI } from 'three/addons/libs/lil-gui.module.min.js';

			let camera, scene, renderer;

			const params = {
				punctualLightsEnabled: true
			};

			init().then( render );

			async function init() {

				const container = document.createElement( 'div' );
				document.body.appendChild( container );

				camera = new THREE.PerspectiveCamera( 45, window.innerWidth / window.innerHeight, 0.25, 20 );
				camera.position.set( - 2, 1.5, 3 );

				scene = new THREE.Scene();

				const rgbeLoader = new RGBELoader();
				const envMap = await rgbeLoader.loadAsync( 'textures/equirectangular/moonless_golf_1k.hdr ' );
				envMap.mapping = THREE.EquirectangularReflectionMapping;

				scene.background = envMap;
				scene.environment = envMap;

				const loader = new GLTFLoader();
				const gltf = await loader.loadAsync( 'models/gltf/LightsPunctualLamp.glb' );

				scene.add( gltf.scene );

				const gui = new GUI();

				gui.add( params, 'punctualLightsEnabled' ).onChange( toggleLights );
				gui.open();
>>>>>>> 3188e5b9

				renderer = new THREE.WebGLRenderer( { antialias: true } );
				renderer.setPixelRatio( window.devicePixelRatio );
				renderer.setSize( window.innerWidth, window.innerHeight );
				renderer.toneMapping = THREE.ACESFilmicToneMapping;
				renderer.toneMappingExposure = 1;
				renderer.useLegacyLights = false;
				container.appendChild( renderer.domElement );

			const controls = new OrbitControls(camera, renderer.domElement);
			controls.addEventListener('change', render); // use if there is no animation loop
			controls.minDistance = 2;
			controls.maxDistance = 10;
			controls.target.set(0, 1, 0);
			controls.update();

			window.addEventListener('resize', onWindowResize);

		}

		function onWindowResize() {

			camera.aspect = window.innerWidth / window.innerHeight;
			camera.updateProjectionMatrix();

			renderer.setSize(window.innerWidth, window.innerHeight);

			render();

		}

		function toggleLights(visible) {

			scene.traverse(function (object) {

				if (object.isLight) {

					object.visible = visible;

				}

			});

			render();

		}

		//

		function render() {
			
		}

		function ani(t) {
			mixer && mixer.update((t - start) /1000 * params.speed )
			start = t;
		    renderer && 	renderer.render(scene, camera);
			requestAnimationFrame( ani);
		}

		ani()

	</script>

</body>

</html><|MERGE_RESOLUTION|>--- conflicted
+++ resolved
@@ -8,24 +8,14 @@
 	<link type="text/css" rel="stylesheet" href="main.css">
 </head>
 
-<body>
-	<div id="info">
-		<a href="https://threejs.org" target="_blank" rel="noopener">three.js</a> - GLTFLoader + <a
-			href="https://github.com/KhronosGroup/glTF/tree/main/extensions/2.0/Khronos/KHR_lights_punctual"
-			target="_blank" rel="noopener">KHR_lights_punctual</a><br />
-		Lamp by
-		<a href="https://www.artstation.com/teresagviegas" target="_blank" rel="noopener">Teresa González Viegas</a>
-	</div>
-
-<<<<<<< HEAD
-		<!-- Import maps polyfill -->
-		<!-- Remove this when import maps will be widely supported -->
-		<script async src="https://unpkg.com/es-module-shims@1.6.3/dist/es-module-shims.js"></script>
+	<body>
+		<div id="info">
+			<a href="https://threejs.org" target="_blank" rel="noopener">three.js</a> - GLTFLoader + <a href="https://github.com/KhronosGroup/glTF/tree/main/extensions/2.0/Khronos/KHR_lights_punctual" target="_blank" rel="noopener">KHR_lights_punctual</a><br />
+			Lamp by
+			<a href="https://www.artstation.com/teresagviegas" target="_blank" rel="noopener">Teresa González Viegas</a>
+		</div>
 
 	<script type="importmap">
-=======
-		<script type="importmap">
->>>>>>> 3188e5b9
 			{
 				"imports": {
 					"three": "../build/three.module.js",
@@ -34,7 +24,6 @@
 			}
 		</script>
 
-<<<<<<< HEAD
 	<script type="module">
 		
 		import * as THREE from 'three';
@@ -43,40 +32,13 @@
 		import { GLTFLoader } from 'three/addons/loaders/GLTFLoader.js';
 		import { RGBELoader } from 'three/addons/loaders/RGBELoader.js';
 
-		import { GUI } from 'three/addons/libs/lil-gui.module.min.js';
-		import { DRACOLoader } from 'three/addons/loaders/DRACOLoader.js';
-		// Configure and create Draco decoder.
-		const dracoLoader = new DRACOLoader();
-		dracoLoader.setDecoderPath('jsm/libs/draco/');
-		dracoLoader.setDecoderConfig({ type: 'js' });
+			import { GUI } from 'three/addons/libs/lil-gui.module.min.js';
 
-		let camera, scene, renderer ,mixer, curAction , start =0;
-		const actions = [] ;
+			let camera, scene, renderer;
 
-		function switchAction(index) {
-			if(curAction === actions[index] && curAction.isRunning()){ 
-            return curAction.fadeOut(0.2)
-        }
-        curAction && curAction.stop() ;
-        if(actions.length){ 
-            actions[index].play()
-            curAction =actions[index]
-        }
-		}
-		const params = {
-			punctualLightsEnabled: true,
-			clapAction(){ 
-				switchAction(0);
-			},
-			speed: 2,
-			danceAction(){switchAction(1);},
-			handsupAction(){switchAction(2);},
-			hiAction(){switchAction(3);},
-			hoverAction(){switchAction(4);},
-			IdleAction(){switchAction(5);},
-			relaxAction(){switchAction(6);},
-			walkAction(){switchAction(7);},
-		};
+			const params = {
+				punctualLightsEnabled: true
+			};
 
 		init().then(render);
 
@@ -151,52 +113,6 @@
 			gui.add(params,'walkAction');
 			gui.add(params, 'punctualLightsEnabled').onChange(toggleLights);
 			gui.open();
-=======
-		<script type="module">
-
-			import * as THREE from 'three';
-
-			import { OrbitControls } from 'three/addons/controls/OrbitControls.js';
-			import { GLTFLoader } from 'three/addons/loaders/GLTFLoader.js';
-			import { RGBELoader } from 'three/addons/loaders/RGBELoader.js';
-
-			import { GUI } from 'three/addons/libs/lil-gui.module.min.js';
-
-			let camera, scene, renderer;
-
-			const params = {
-				punctualLightsEnabled: true
-			};
-
-			init().then( render );
-
-			async function init() {
-
-				const container = document.createElement( 'div' );
-				document.body.appendChild( container );
-
-				camera = new THREE.PerspectiveCamera( 45, window.innerWidth / window.innerHeight, 0.25, 20 );
-				camera.position.set( - 2, 1.5, 3 );
-
-				scene = new THREE.Scene();
-
-				const rgbeLoader = new RGBELoader();
-				const envMap = await rgbeLoader.loadAsync( 'textures/equirectangular/moonless_golf_1k.hdr ' );
-				envMap.mapping = THREE.EquirectangularReflectionMapping;
-
-				scene.background = envMap;
-				scene.environment = envMap;
-
-				const loader = new GLTFLoader();
-				const gltf = await loader.loadAsync( 'models/gltf/LightsPunctualLamp.glb' );
-
-				scene.add( gltf.scene );
-
-				const gui = new GUI();
-
-				gui.add( params, 'punctualLightsEnabled' ).onChange( toggleLights );
-				gui.open();
->>>>>>> 3188e5b9
 
 				renderer = new THREE.WebGLRenderer( { antialias: true } );
 				renderer.setPixelRatio( window.devicePixelRatio );
